# Copyright (c) Pymatgen Development Team.
# Distributed under the terms of the MIT License.

import os
import random
import unittest
import warnings
from pathlib import Path
from shutil import which

import numpy as np
import pytest

from pymatgen.core.composition import Composition
from pymatgen.core.lattice import Lattice
from pymatgen.core.operations import SymmOp
from pymatgen.core.periodic_table import Element, Species
from pymatgen.core.structure import (
    IMolecule,
    IStructure,
    Molecule,
    Structure,
    StructureError,
)
from pymatgen.electronic_structure.core import Magmom
from pymatgen.util.testing import PymatgenTest

enum_cmd = which("enum.x") or which("multienum.x")
mcsqs_cmd = which("mcsqs")

try:
    import m3gnet
except ImportError:
    m3gnet = None


class IStructureTest(PymatgenTest):
    def setUp(self):
        coords = [[0, 0, 0], [0.75, 0.5, 0.75]]
        self.lattice = Lattice(
            [
                [3.8401979337, 0.00, 0.00],
                [1.9200989668, 3.3257101909, 0.00],
                [0.00, -2.2171384943, 3.1355090603],
            ]
        )
        self.struct = IStructure(self.lattice, ["Si"] * 2, coords)
        self.assertEqual(len(self.struct), 2, "Wrong number of sites in structure!")
        self.assertTrue(self.struct.is_ordered)
        self.assertTrue(self.struct.ntypesp == 1)
        coords = []
        coords.append([0, 0, 0])
        coords.append([0.0, 0, 0.0000001])
        self.assertRaises(
            StructureError,
            IStructure,
            self.lattice,
            ["Si"] * 2,
            coords,
            validate_proximity=True,
        )
        self.propertied_structure = IStructure(self.lattice, ["Si"] * 2, coords, site_properties={"magmom": [5, -5]})

        self.lattice_pbc = Lattice(
            [
                [3.8401979337, 0.00, 0.00],
                [1.9200989668, 3.3257101909, 0.00],
                [0.00, -2.2171384943, 3.1355090603],
            ],
            pbc=(True, True, False),
        )

    @unittest.skipIf(not (mcsqs_cmd and enum_cmd), "enumlib or mcsqs executable not present")
    def test_get_orderings(self):
        ordered = Structure.from_spacegroup("Im-3m", Lattice.cubic(3), ["Fe"], [[0, 0, 0]])
        self.assertEqual(ordered.get_orderings()[0], ordered)
        disordered = Structure.from_spacegroup("Im-3m", Lattice.cubic(3), [Composition("Fe0.5Mn0.5")], [[0, 0, 0]])
        orderings = disordered.get_orderings()
        self.assertEqual(len(orderings), 1)
        super_cell = disordered * 2
        orderings = super_cell.get_orderings()
        self.assertEqual(len(orderings), 59)
        sqs = disordered.get_orderings(mode="sqs", scaling=[2, 2, 2])
        self.assertEqual(sqs[0].formula, "Mn8 Fe8")

        sqs = super_cell.get_orderings(mode="sqs")
        self.assertEqual(sqs[0].formula, "Mn8 Fe8")

    def test_as_dataframe(self):
        df = self.propertied_structure.as_dataframe()
        self.assertEqual(df.attrs["Reduced Formula"], "Si")
        self.assertEqual(df.shape, (2, 8))

    def test_equal(self):
        struct = self.struct
        self.assertTrue(struct == struct)
        self.assertTrue(struct == struct.copy())
        self.assertFalse(struct == 2 * struct)

        self.assertFalse(struct == "a" * len(struct))  # GH-2584
        self.assertFalse(struct is None)
        self.assertFalse(struct == 42)  # GH-2587

        self.assertTrue(struct == Structure.from_dict(struct.as_dict()))

        struct_2 = Structure.from_sites(struct)
        self.assertTrue(struct, struct_2)
        struct_2.apply_strain(0.5)
        self.assertNotEqual(struct, struct_2)

    def test_matches(self):
        ss = self.struct * 2
        self.assertTrue(ss.matches(self.struct))

    def test_bad_structure(self):
        coords = []
        coords.append([0, 0, 0])
        coords.append([0.75, 0.5, 0.75])
        coords.append([0.75, 0.5, 0.75])
        self.assertRaises(
            StructureError,
            IStructure,
            self.lattice,
            ["Si"] * 3,
            coords,
            validate_proximity=True,
        )
        # these shouldn't raise an error
        IStructure(self.lattice, ["Si"] * 2, coords[:2], True)
        IStructure(self.lattice, ["Si"], coords[:1], True)

    def test_volume_and_density(self):
        self.assertAlmostEqual(self.struct.volume, 40.04, 2, "Volume wrong!")
        self.assertAlmostEqual(self.struct.density, 2.33, 2, "Incorrect density")

    def test_specie_init(self):
        coords = []
        coords.append([0, 0, 0])
        coords.append([0.75, 0.5, 0.75])
        s = IStructure(self.lattice, [{Species("O", -2): 1.0}, {Species("Mg", 2): 0.8}], coords)
        self.assertEqual(s.composition.formula, "Mg0.8 O1")

    def test_get_sorted_structure(self):
        coords = []
        coords.append([0, 0, 0])
        coords.append([0.75, 0.5, 0.75])
        s = IStructure(self.lattice, ["O", "Li"], coords, site_properties={"charge": [-2, 1]})
        sorted_s = s.get_sorted_structure()
        self.assertEqual(sorted_s[0].species, Composition("Li"))
        self.assertEqual(sorted_s[1].species, Composition("O"))
        self.assertEqual(sorted_s[0].charge, 1)
        self.assertEqual(sorted_s[1].charge, -2)
        s = IStructure(
            self.lattice,
            ["Se", "C", "Se", "C"],
            [[0] * 3, [0.5] * 3, [0.25] * 3, [0.75] * 3],
        )
        self.assertEqual(
            [site.specie.symbol for site in s.get_sorted_structure()],
            ["C", "C", "Se", "Se"],
        )

    def test_get_space_group_data(self):
        self.assertEqual(self.struct.get_space_group_info(), ("Fd-3m", 227))

    def test_fractional_occupations(self):
        coords = []
        coords.append([0, 0, 0])
        coords.append([0.75, 0.5, 0.75])
        s = IStructure(self.lattice, [{"O": 1.0}, {"Mg": 0.8}], coords)
        self.assertEqual(s.composition.formula, "Mg0.8 O1")
        self.assertFalse(s.is_ordered)

    def test_get_distance(self):
        self.assertAlmostEqual(self.struct.get_distance(0, 1), 2.35, 2, "Distance calculated wrongly!")
        pt = [0.9, 0.9, 0.8]
        self.assertAlmostEqual(
            self.struct[0].distance_from_point(pt),
            1.50332963784,
            2,
            "Distance calculated wrongly!",
        )

    def test_as_dict(self):
        si = Species("Si", 4)
        mn = Element("Mn")
        coords = []
        coords.append([0, 0, 0])
        coords.append([0.75, 0.5, 0.75])
        struct = IStructure(self.lattice, [{si: 0.5, mn: 0.5}, {si: 0.5}], coords)
        self.assertIn("lattice", struct.as_dict())
        self.assertIn("sites", struct.as_dict())
        d = self.propertied_structure.as_dict()
        self.assertEqual(d["sites"][0]["properties"]["magmom"], 5)
        coords = []
        coords.append([0, 0, 0])
        coords.append([0.75, 0.5, 0.75])
        s = IStructure(
            self.lattice,
            [
                {Species("O", -2, properties={"spin": 3}): 1.0},
                {Species("Mg", 2, properties={"spin": 2}): 0.8},
            ],
            coords,
            site_properties={"magmom": [5, -5]},
        )
        d = s.as_dict()
        self.assertEqual(d["sites"][0]["properties"]["magmom"], 5)
        self.assertEqual(d["sites"][0]["species"][0]["properties"]["spin"], 3)

        d = s.as_dict(0)
        self.assertNotIn("volume", d["lattice"])
        self.assertNotIn("xyz", d["sites"][0])

    def test_from_dict(self):

        d = self.propertied_structure.as_dict()
        s = IStructure.from_dict(d)
        self.assertEqual(s[0].magmom, 5)
        d = self.propertied_structure.as_dict(0)
        s2 = IStructure.from_dict(d)
        self.assertEqual(s, s2)

        d = {
            "lattice": {
                "a": 3.8401979337,
                "volume": 40.044794644251596,
                "c": 3.8401979337177736,
                "b": 3.840198994344244,
                "matrix": [
                    [3.8401979337, 0.0, 0.0],
                    [1.9200989668, 3.3257101909, 0.0],
                    [0.0, -2.2171384943, 3.1355090603],
                ],
                "alpha": 119.9999908639842,
                "beta": 90.0,
                "gamma": 60.000009137322195,
            },
            "sites": [
                {
                    "properties": {"magmom": 5},
                    "abc": [0.0, 0.0, 0.0],
                    "occu": 1.0,
                    "species": [
                        {
                            "occu": 1.0,
                            "oxidation_state": -2,
                            "properties": {"spin": 3},
                            "element": "O",
                        }
                    ],
                    "label": "O2-",
                    "xyz": [0.0, 0.0, 0.0],
                },
                {
                    "properties": {"magmom": -5},
                    "abc": [0.75, 0.5, 0.75],
                    "occu": 0.8,
                    "species": [
                        {
                            "occu": 0.8,
                            "oxidation_state": 2,
                            "properties": {"spin": 2},
                            "element": "Mg",
                        }
                    ],
                    "label": "Mg2+:0.800",
                    "xyz": [3.8401979336749994, 1.2247250003039056e-06, 2.351631795225],
                },
            ],
        }
        s = IStructure.from_dict(d)
        self.assertEqual(s[0].magmom, 5)
        self.assertEqual(s[0].specie.spin, 3)
        self.assertEqual(type(s), IStructure)

    def test_site_properties(self):
        site_props = self.propertied_structure.site_properties
        self.assertEqual(site_props["magmom"], [5, -5])
        self.assertEqual(self.propertied_structure[0].magmom, 5)
        self.assertEqual(self.propertied_structure[1].magmom, -5)

    def test_copy(self):
        new_struct = self.propertied_structure.copy(site_properties={"charge": [2, 3]})
        self.assertEqual(new_struct[0].magmom, 5)
        self.assertEqual(new_struct[1].magmom, -5)
        self.assertEqual(new_struct[0].charge, 2)
        self.assertEqual(new_struct[1].charge, 3)

        coords = []
        coords.append([0, 0, 0])
        coords.append([0.0, 0, 0.0000001])

        structure = IStructure(self.lattice, ["O", "Si"], coords, site_properties={"magmom": [5, -5]})

        new_struct = structure.copy(site_properties={"charge": [2, 3]}, sanitize=True)
        self.assertEqual(new_struct[0].magmom, -5)
        self.assertEqual(new_struct[1].magmom, 5)
        self.assertEqual(new_struct[0].charge, 3)
        self.assertEqual(new_struct[1].charge, 2)
        self.assertAlmostEqual(new_struct.volume, structure.volume)

    def test_interpolate(self):
        coords = []
        coords.append([0, 0, 0])
        coords.append([0.75, 0.5, 0.75])
        struct = IStructure(self.lattice, ["Si"] * 2, coords)
        coords2 = []
        coords2.append([0, 0, 0])
        coords2.append([0.5, 0.5, 0.5])
        struct2 = IStructure(self.struct.lattice, ["Si"] * 2, coords2)
        int_s = struct.interpolate(struct2, 10)
        for s in int_s:
            self.assertIsNotNone(s, "Interpolation Failed!")
            self.assertEqual(int_s[0].lattice, s.lattice)
        self.assertArrayEqual(int_s[1][1].frac_coords, [0.725, 0.5, 0.725])

        # test ximages
        int_s = struct.interpolate(struct2, nimages=np.linspace(0.0, 1.0, 3))
        for s in int_s:
            self.assertIsNotNone(s, "Interpolation Failed!")
            self.assertEqual(int_s[0].lattice, s.lattice)
        self.assertArrayEqual(int_s[1][1].frac_coords, [0.625, 0.5, 0.625])

        badlattice = [[1, 0.00, 0.00], [0, 1, 0.00], [0.00, 0, 1]]
        struct2 = IStructure(badlattice, ["Si"] * 2, coords2)
        self.assertRaises(ValueError, struct.interpolate, struct2)

        coords2 = []
        coords2.append([0, 0, 0])
        coords2.append([0.5, 0.5, 0.5])
        struct2 = IStructure(self.struct.lattice, ["Si", "Fe"], coords2)
        self.assertRaises(ValueError, struct.interpolate, struct2)

        # Test autosort feature.
        s1 = Structure.from_spacegroup("Fm-3m", Lattice.cubic(3), ["Fe"], [[0, 0, 0]])
        s1.pop(0)
        s2 = Structure.from_spacegroup("Fm-3m", Lattice.cubic(3), ["Fe"], [[0, 0, 0]])
        s2.pop(2)
        random.shuffle(s2)

        for s in s1.interpolate(s2, autosort_tol=0.5):
            self.assertArrayAlmostEqual(s1[0].frac_coords, s[0].frac_coords)
            self.assertArrayAlmostEqual(s1[2].frac_coords, s[2].frac_coords)

        # Make sure autosort has no effect on simpler interpolations,
        # and with shuffled sites.
        s1 = Structure.from_spacegroup("Fm-3m", Lattice.cubic(3), ["Fe"], [[0, 0, 0]])
        s2 = Structure.from_spacegroup("Fm-3m", Lattice.cubic(3), ["Fe"], [[0, 0, 0]])
        s2[0] = "Fe", [0.01, 0.01, 0.01]
        random.shuffle(s2)

        for s in s1.interpolate(s2, autosort_tol=0.5):
            self.assertArrayAlmostEqual(s1[1].frac_coords, s[1].frac_coords)
            self.assertArrayAlmostEqual(s1[2].frac_coords, s[2].frac_coords)
            self.assertArrayAlmostEqual(s1[3].frac_coords, s[3].frac_coords)

        # Test non-hexagonal setting.
        lattice = Lattice.rhombohedral(4.0718, 89.459)
        species = [{"S": 1.0}, {"Ni": 1.0}]
        coordinate = [(0.252100, 0.252100, 0.252100), (0.500000, 0.244900, -0.244900)]
        s = Structure.from_spacegroup("R32:R", lattice, species, coordinate)
        self.assertEqual(s.formula, "Ni3 S2")

        # test pbc
        coords = [[0.85, 0.85, 0.85]]
        coords2 = [[0.25, 0.25, 0.25]]
        struct_pbc = IStructure(self.lattice_pbc, ["Si"], coords)
        struct2_pbc = IStructure(self.lattice_pbc, ["Si"], coords2)
        int_s_pbc = struct_pbc.interpolate(struct2_pbc, nimages=2)
        self.assertArrayAlmostEqual(int_s_pbc[1][0].frac_coords, [1.05, 1.05, 0.55])

    def test_interpolate_lattice(self):
        coords = []
        coords.append([0, 0, 0])
        coords.append([0.75, 0.5, 0.75])
        struct = IStructure(self.lattice, ["Si"] * 2, coords)
        coords2 = []
        coords2.append([0, 0, 0])
        coords2.append([0.5, 0.5, 0.5])
        l2 = Lattice.from_parameters(3, 4, 4, 100, 100, 70)
        struct2 = IStructure(l2, ["Si"] * 2, coords2)
        int_s = struct.interpolate(struct2, 2, interpolate_lattices=True)
        self.assertArrayAlmostEqual(struct.lattice.abc, int_s[0].lattice.abc)
        self.assertArrayAlmostEqual(struct.lattice.angles, int_s[0].lattice.angles)
        self.assertArrayAlmostEqual(struct2.lattice.abc, int_s[2].lattice.abc)
        self.assertArrayAlmostEqual(struct2.lattice.angles, int_s[2].lattice.angles)
        int_angles = [110.3976469, 94.5359731, 64.5165856]
        self.assertArrayAlmostEqual(int_angles, int_s[1].lattice.angles)

        # Assert that volume is monotonic
        self.assertTrue(struct2.lattice.volume >= int_s[1].lattice.volume)
        self.assertTrue(int_s[1].lattice.volume >= struct.lattice.volume)

    def test_interpolate_lattice_rotation(self):
        l1 = Lattice([[1, 0, 0], [0, 1, 0], [0, 0, 1]])
        l2 = Lattice([[-1.01, 0, 0], [0, -1.01, 0], [0, 0, 1]])
        coords = [[0, 0, 0], [0.75, 0.5, 0.75]]
        struct1 = IStructure(l1, ["Si"] * 2, coords)
        struct2 = IStructure(l2, ["Si"] * 2, coords)
        int_s = struct1.interpolate(struct2, 2, interpolate_lattices=True)

        # Assert that volume is monotonic
        self.assertTrue(struct2.lattice.volume >= int_s[1].lattice.volume)
        self.assertTrue(int_s[1].lattice.volume >= struct1.lattice.volume)

    def test_get_primitive_structure(self):
        coords = [[0, 0, 0], [0.5, 0.5, 0], [0, 0.5, 0.5], [0.5, 0, 0.5]]
        fcc_ag = IStructure(Lattice.cubic(4.09), ["Ag"] * 4, coords)
        self.assertEqual(len(fcc_ag.get_primitive_structure()), 1)
        coords = [[0, 0, 0], [0.5, 0.5, 0.5]]
        bcc_li = IStructure(Lattice.cubic(4.09), ["Li"] * 2, coords)
        bcc_prim = bcc_li.get_primitive_structure()
        self.assertEqual(len(bcc_prim), 1)
        self.assertAlmostEqual(bcc_prim.lattice.alpha, 109.47122, 3)
        bcc_li = IStructure(Lattice.cubic(4.09), ["Li"] * 2, coords, site_properties={"magmom": [1, -1]})
        bcc_prim = bcc_li.get_primitive_structure()
        self.assertEqual(len(bcc_prim), 1)
        self.assertAlmostEqual(bcc_prim.lattice.alpha, 109.47122, 3)
        bcc_prim = bcc_li.get_primitive_structure(use_site_props=True)
        self.assertEqual(len(bcc_prim), 2)
        self.assertAlmostEqual(bcc_prim.lattice.alpha, 90, 3)

        coords = [[0] * 3, [0.5] * 3, [0.25] * 3, [0.26] * 3]
        s = IStructure(Lattice.cubic(4.09), ["Ag"] * 4, coords)
        self.assertEqual(len(s.get_primitive_structure()), 4)

    def test_primitive_cell_site_merging(self):
        l = Lattice.cubic(10)
        coords = [[0, 0, 0], [0, 0, 0.5], [0, 0, 0.26], [0, 0, 0.74]]
        sp = ["Ag", "Ag", "Be", "Be"]
        s = Structure(l, sp, coords)
        dm = s.get_primitive_structure().distance_matrix
        self.assertArrayAlmostEqual(dm, [[0, 2.5], [2.5, 0]])

    def test_primitive_on_large_supercell(self):
        coords = [[0, 0, 0], [0.5, 0.5, 0], [0, 0.5, 0.5], [0.5, 0, 0.5]]
        fcc_ag = Structure(Lattice.cubic(4.09), ["Ag"] * 4, coords)
        fcc_ag.make_supercell([2, 2, 2])
        fcc_ag_prim = fcc_ag.get_primitive_structure()
        self.assertEqual(len(fcc_ag_prim), 1)
        self.assertAlmostEqual(fcc_ag_prim.volume, 17.10448225)

    def test_primitive_positions(self):
        coords = [[0, 0, 0], [0.3, 0.35, 0.45]]
        s = Structure(Lattice.from_parameters(1, 2, 3, 50, 66, 88), ["Ag"] * 2, coords)

        c = [[2, 0, 0], [1, 3, 0], [1, 1, 1]]

        for sc_matrix in [c]:
            sc = s.copy()
            sc.make_supercell(sc_matrix)
            prim = sc.get_primitive_structure(0.01)

            self.assertEqual(len(prim), 2)
            self.assertAlmostEqual(prim.distance_matrix[0, 1], 1.0203432356739286)

    def test_primitive_structure_volume_check(self):
        l = Lattice.tetragonal(10, 30)
        coords = [
            [0.5, 0.8, 0],
            [0.5, 0.2, 0],
            [0.5, 0.8, 0.333],
            [0.5, 0.5, 0.333],
            [0.5, 0.5, 0.666],
            [0.5, 0.2, 0.666],
        ]
        s = IStructure(l, ["Ag"] * 6, coords)
        sprim = s.get_primitive_structure(tolerance=0.1)
        self.assertEqual(len(sprim), 6)

    def test_get_miller_index(self):
        """Test for get miller index convenience method"""
        struct = Structure(
            [2.319, -4.01662582, 0.0, 2.319, 4.01662582, 0.0, 0.0, 0.0, 7.252],
            ["Sn", "Sn", "Sn"],
            [
                [2.319, 1.33887527, 6.3455],
                [1.1595, 0.66943764, 4.5325],
                [1.1595, 0.66943764, 0.9065],
            ],
            coords_are_cartesian=True,
        )
        hkl = struct.get_miller_index_from_site_indexes([0, 1, 2])
        self.assertEqual(hkl, (2, -1, 0))

    def test_get_all_neighbors_and_get_neighbors(self):
        s = self.struct
        nn = s.get_neighbors_in_shell(s[0].frac_coords, 2, 4, include_index=True, include_image=True)
        self.assertEqual(len(nn), 47)
        r = random.uniform(3, 6)
        all_nn = s.get_all_neighbors(r, True, True)
<<<<<<< HEAD
        for i, _ in enumerate(s):
            self.assertEqual(4, len(all_nn[i][0]))
            self.assertEqual(len(all_nn[i]), len(s.get_neighbors(s[i], r)))
=======
        for idx, site in enumerate(s):
            self.assertEqual(4, len(all_nn[idx][0]))
            self.assertEqual(len(all_nn[idx]), len(s.get_neighbors(site, r)))
>>>>>>> f8f46bfb

        for site, nns in zip(s, all_nn):
            for nn in nns:
                self.assertTrue(nn[0].is_periodic_image(s[nn[2]]))
                d = sum((site.coords - nn[0].coords) ** 2) ** 0.5
                self.assertAlmostEqual(d, nn[1])

        s = Structure(Lattice.cubic(1), ["Li"], [[0, 0, 0]])
        s.make_supercell([2, 2, 2])
        self.assertEqual(sum(map(len, s.get_all_neighbors(3))), 976)

        all_nn = s.get_all_neighbors(0.05)
        self.assertEqual([len(nn) for nn in all_nn], [0] * len(s))

        # the following test is from issue #2226
        poscar = """POSCAR
 1.0000000000000000
     6.9082208665474800    0.0000000000000005    0.0000000000000011
    -0.0000000000000008   14.1745610988433715    0.0000000000000004
     0.0000000000000005   -0.0000000000000019   20.0189293405157045
C
 14
Direct
  1.2615805559557376  1.4846778919841908  0.3162565598606580
 -0.7615805559557360 -0.9846778919841882 -0.1837434401393425
  1.2615805559557380 -0.4846778919841886 -0.1837434401393425
 -0.7615805559557358  0.9846778919841882  0.3162565598606581
 -0.2615805559557363 -0.4846778919841892  0.6837434401393432
  0.7615805559557360  0.9846778919841881  0.1837434401393430
 -0.2653510291469959  0.5275483828607898  0.1211255106369795
  0.7653510291469972 -0.0275483828607906  0.6211255106369804
  1.2653510291469956  0.5275483828607898  0.3788744893630209
 -0.7653510291469972 -0.0275483828607906 -0.1211255106369797
  1.2653510291469956  0.4724516171392097 -0.1211255106369793
 -0.7653510291469972  0.0275483828607905  0.3788744893630209
 -0.2653510291469959  0.4724516171392097  0.6211255106369801
 -0.2705230397846415  1.4621722452479102  0.0625618775773844
"""
        s = Structure.from_str(poscar, fmt="poscar")
        site0 = s.sites[1]
        site1 = s.sites[9]
        neigh_sites = s.get_neighbors(site0, 2.0)
        self.assertTrue(len(neigh_sites) == 1)
        neigh_sites = s.get_neighbors(site1, 2.0)
        self.assertTrue(len(neigh_sites) == 1)

    def test_get_neighbor_list(self):
        s = self.struct
        c_indices1, c_indices2, c_offsets, c_distances = s.get_neighbor_list(3)
        p_indices1, p_indices2, p_offsets, p_distances = s._get_neighbor_list_py(3)
        self.assertArrayAlmostEqual(sorted(c_distances), sorted(p_distances))

    # @unittest.skipIf(not os.environ.get("CI"), "Only run this in CI tests.")
    # def test_get_all_neighbors_crosscheck_old(self):
    #     warnings.simplefilter("ignore")
    #     for i in range(100):
    #         alpha, beta = np.random.rand(2) * 90
    #         a, b, c = 3 + np.random.rand(3) * 5
    #         species = ["H"] * 5
    #         frac_coords = np.random.rand(5, 3)
    #         try:
    #             latt = Lattice.from_parameters(a, b, c, alpha, beta, 90)
    #             s = Structure.from_spacegroup("P1", latt,
    #                                           species, frac_coords)
    #             for nn_new, nn_old in zip(s.get_all_neighbors(4),
    #                                       s.get_all_neighbors_old(4)):
    #                 sites1 = [i[0] for i in nn_new]
    #                 sites2 = [i[0] for i in nn_old]
    #                 self.assertEqual(set(sites1), set(sites2))
    #             break
    #         except Exception as ex:
    #             pass
    #     else:
    #         raise ValueError("No valid structure tested.")
    #
    #     from pymatgen.electronic_structure.core import Spin
    #     d = {'@module': 'pymatgen.core.structure', '@class': 'Structure', 'charge': None, 'lattice': {
    #         'matrix': [[0.0, 0.0, 5.5333], [5.7461, 0.0, 3.518471486290303e-16],
    #                    [-4.692662837312786e-16, 7.6637, 4.692662837312786e-16]], 'a': 5.5333, 'b': 5.7461,
    #                    'c': 7.6637,
    #         'alpha': 90.0, 'beta': 90.0, 'gamma': 90.0, 'volume': 243.66653780778103}, 'sites': [
    #         {'species': [{'element': 'Mn', 'oxidation_state': 0, 'properties': {'spin': Spin.down}, 'occu': 1}],
    #          'abc': [0.0, 0.5, 0.5], 'xyz': [2.8730499999999997, 3.83185, 4.1055671618015446e-16],
    #          'label': 'Mn0+,spin=-1',
    #          'properties': {}},
    #         {'species': [{'element': 'Mn', 'oxidation_state': None, 'occu': 1.0}],
    #          'abc': [1.232595164407831e-32, 0.5, 0.5],
    #          'xyz': [2.8730499999999997, 3.83185, 4.105567161801545e-16], 'label': 'Mn', 'properties': {}}]}
    #     struct = Structure.from_dict(d)
    #     self.assertEqual(set([i[0] for i in struct.get_neighbors(struct[0], 0.05)]),
    #                      set([i[0] for i in struct.get_neighbors_old(struct[0], 0.05)]))
    #
    #     warnings.simplefilter("default")

    def test_get_symmetric_neighbor_list(self):
        # tetragonal group with all bonds related by symmetry
        s = Structure.from_spacegroup(100, [[1, 0, 0], [0, 1, 0], [0, 0, 2]], ["Fe"], [[0.0, 0.0, 0.0]])
        c_indices, p_indices, offsets, distances, s_indices, symops = s.get_symmetric_neighbor_list(0.8, sg=100)
        self.assertTrue(len(np.unique(s_indices)) == 1)
        self.assertTrue(s_indices[0] == 0)
        self.assertTrue((~np.isnan(s_indices)).all())
        self.assertTrue((symops[0].affine_matrix == np.eye(4)).all())
        # now more complicated example with bonds of same length but with different symmetry
        s2 = Structure.from_spacegroup(198, [[8.908, 0, 0], [0, 8.908, 0], [0, 0, 8.908]], ["Cu"], [[0.0, 0.0, 0.0]])
        c_indices2, p_indices2, offsets2, distances2, s_indices2, symops2 = s2.get_symmetric_neighbor_list(7, sg=198)
        self.assertTrue(len(np.unique(s_indices2)) == 2)
        self.assertTrue(len(s_indices2) == 48)
        self.assertTrue(len(s_indices2[s_indices2 == 0]) == len(s_indices2[s_indices2 == 1]))
        self.assertTrue(s_indices2[0] == 0)
        self.assertTrue(s_indices2[24] == 1)
        self.assertTrue(np.isclose(distances2[0], distances2[24]))
        self.assertTrue((symops2[0].affine_matrix == np.eye(4)).all())
        self.assertTrue((symops2[24].affine_matrix == np.eye(4)).all())
        from_a2 = s2[c_indices2[0]].frac_coords
        to_a2 = s2[p_indices2[0]].frac_coords
        r_a2 = offsets2[0]
        from_b2 = s2[c_indices2[1]].frac_coords
        to_b2 = s2[p_indices2[1]].frac_coords
        r_b2 = offsets2[1]
        self.assertTrue(symops2[1].are_symmetrically_related_vectors(from_a2, to_a2, r_a2, from_b2, to_b2, r_b2))
        self.assertTrue(symops2[1].are_symmetrically_related_vectors(from_b2, to_b2, r_b2, from_a2, to_a2, r_a2))
        c_indices3, p_indices3, offsets3, distances3, s_indices3, symops3 = s2.get_symmetric_neighbor_list(
            7, sg=198, unique=True
        )
        self.assertTrue((np.sort(np.array([c_indices3, p_indices3]).flatten()) == np.sort(c_indices2)).all())
        self.assertTrue((np.sort(np.array([c_indices3, p_indices3]).flatten()) == np.sort(p_indices2)).all())

    def test_get_all_neighbors_outside_cell(self):
        s = Structure(
            Lattice.cubic(2),
            ["Li", "Li", "Li", "Si"],
            [[3.1] * 3, [0.11] * 3, [-1.91] * 3, [0.5] * 3],
        )
        all_nn = s.get_all_neighbors(0.2, True)
        for site, nns in zip(s, all_nn):
            for nn in nns:
                self.assertTrue(nn[0].is_periodic_image(s[nn[2]]))
                d = sum((site.coords - nn[0].coords) ** 2) ** 0.5
                self.assertAlmostEqual(d, nn[1])
        self.assertEqual(list(map(len, all_nn)), [2, 2, 2, 0])

    def test_get_all_neighbors_small_cutoff(self):
        s = Structure(
            Lattice.cubic(2),
            ["Li", "Li", "Li", "Si"],
            [[3.1] * 3, [0.11] * 3, [-1.91] * 3, [0.5] * 3],
        )
        all_nn = s.get_all_neighbors(1e-5, True)
        self.assertEqual(len(all_nn), len(s))
        self.assertEqual([], all_nn[0])

        all_nn = s.get_all_neighbors(0, True)
        self.assertEqual(len(all_nn), len(s))
        self.assertEqual([], all_nn[0])

    def test_coincide_sites(self):
        s = Structure(
            Lattice.cubic(5),
            ["Li", "Li", "Li"],
            [[0.1, 0.1, 0.1], [0.1, 0.1, 0.1], [3, 3, 3]],
            coords_are_cartesian=True,
        )
        all_nn = s.get_all_neighbors(1e-5, True)
        self.assertEqual([len(i) for i in all_nn], [0, 0, 0])

    def test_get_all_neighbors_equal(self):
        with pytest.warns(FutureWarning, match="get_all_neighbors_old is deprecated"):
            s = Structure(
                Lattice.cubic(2),
                ["Li", "Li", "Li", "Si"],
                [[3.1] * 3, [0.11] * 3, [-1.91] * 3, [0.5] * 3],
            )
            nn_traditional = s.get_all_neighbors_old(4, include_index=True, include_image=True, include_site=True)
            nn_cell_lists = s.get_all_neighbors(4, include_index=True, include_image=True)

            for i in range(4):
                self.assertEqual(len(nn_traditional[i]), len(nn_cell_lists[i]))
                self.assertTrue(
                    np.linalg.norm(
                        np.array(sorted(j[1] for j in nn_traditional[i]))
                        - np.array(sorted(j[1] for j in nn_cell_lists[i]))
                    )
                    < 1e-3
                )

    def test_get_dist_matrix(self):
        ans = [[0.0, 2.3516318], [2.3516318, 0.0]]
        self.assertArrayAlmostEqual(self.struct.distance_matrix, ans)

    def test_to_from_file_string(self):
        for fmt in ["cif", "json", "poscar", "cssr"]:
            s = self.struct.to(fmt=fmt)
            self.assertIsNotNone(s)
            ss = IStructure.from_str(s, fmt=fmt)
            self.assertArrayAlmostEqual(ss.lattice.parameters, self.struct.lattice.parameters, decimal=5)
            self.assertArrayAlmostEqual(ss.frac_coords, self.struct.frac_coords)
            self.assertIsInstance(ss, IStructure)

        self.assertTrue("Fd-3m" in self.struct.to(fmt="CIF", symprec=0.1))

        self.struct.to(filename="POSCAR.testing")
        self.assertTrue(os.path.exists("POSCAR.testing"))
        os.remove("POSCAR.testing")

        self.struct.to(filename="Si_testing.yaml")
        self.assertTrue(os.path.exists("Si_testing.yaml"))
        s = Structure.from_file("Si_testing.yaml")
        self.assertEqual(s, self.struct)
        # Test Path support.
        s = Structure.from_file(Path("Si_testing.yaml"))
        self.assertEqual(s, self.struct)

        # Test .yml extension works too.
        os.replace("Si_testing.yaml", "Si_testing.yml")
        s = Structure.from_file("Si_testing.yml")
        self.assertEqual(s, self.struct)
        os.remove("Si_testing.yml")

        self.assertRaises(ValueError, self.struct.to, filename="whatever")
        self.assertRaises(ValueError, self.struct.to, fmt="badformat")

        self.struct.to(filename="POSCAR.testing.gz")
        s = Structure.from_file("POSCAR.testing.gz")
        self.assertEqual(s, self.struct)
        os.remove("POSCAR.testing.gz")

    def test_pbc(self):
        self.assertArrayEqual(self.struct.pbc, (True, True, True))
        self.assertTrue(self.struct.is_3d_periodic)
        struct_pbc = Structure(self.lattice_pbc, ["Si"] * 2, self.struct.frac_coords)
        self.assertArrayEqual(struct_pbc.pbc, (True, True, False))
        self.assertFalse(struct_pbc.is_3d_periodic)


class StructureTest(PymatgenTest):
    def setUp(self):
        coords = []
        coords.append([0, 0, 0])
        coords.append([0.75, 0.5, 0.75])
        lattice = Lattice(
            [
                [3.8401979337, 0.00, 0.00],
                [1.9200989668, 3.3257101909, 0.00],
                [0.00, -2.2171384943, 3.1355090603],
            ]
        )
        self.structure = Structure(lattice, ["Si", "Si"], coords)

    def test_mutable_sequence_methods(self):
        s = self.structure
        s[0] = "Fe"
        self.assertEqual(s.formula, "Fe1 Si1")
        s[0] = "Fe", [0.5, 0.5, 0.5]
        self.assertEqual(s.formula, "Fe1 Si1")
        self.assertArrayAlmostEqual(s[0].frac_coords, [0.5, 0.5, 0.5])
        s.reverse()
        self.assertEqual(s[0].specie, Element("Si"))
        self.assertArrayAlmostEqual(s[0].frac_coords, [0.75, 0.5, 0.75])
        s[0] = {"Mn": 0.5}
        self.assertEqual(s.formula, "Mn0.5 Fe1")
        del s[1]
        self.assertEqual(s.formula, "Mn0.5")
        s[0] = "Fe", [0.9, 0.9, 0.9], {"magmom": 5}
        self.assertEqual(s.formula, "Fe1")
        self.assertEqual(s[0].magmom, 5)

        # Test atomic replacement.
        s["Fe"] = "Mn"
        self.assertEqual(s.formula, "Mn1")

        # Test slice replacement.
        s = PymatgenTest.get_structure("Li2O")
        s[0:2] = "S"
        self.assertEqual(s.formula, "Li1 S2")

    def test_non_hash(self):
        self.assertRaises(TypeError, dict, [(self.structure, 1)])

    def test_sort(self):
        s = self.structure
        s[0] = "F"
        s.sort()
        self.assertEqual(s[0].species_string, "Si")
        self.assertEqual(s[1].species_string, "F")
        s.sort(key=lambda site: site.species_string)
        self.assertEqual(s[0].species_string, "F")
        self.assertEqual(s[1].species_string, "Si")
        s.sort(key=lambda site: site.species_string, reverse=True)
        self.assertEqual(s[0].species_string, "Si")
        self.assertEqual(s[1].species_string, "F")

    def test_append_insert_remove_replace_substitute(self):
        s = self.structure
        s.insert(1, "O", [0.5, 0.5, 0.5])
        self.assertEqual(s.formula, "Si2 O1")
        self.assertTrue(s.ntypesp == 2)
        self.assertTrue(s.symbol_set == ("O", "Si"))
        self.assertTrue(s.indices_from_symbol("Si") == (0, 2))
        self.assertTrue(s.indices_from_symbol("O") == (1,))
        del s[2]
        self.assertEqual(s.formula, "Si1 O1")
        self.assertTrue(s.indices_from_symbol("Si") == (0,))
        self.assertTrue(s.indices_from_symbol("O") == (1,))
        s.append("N", [0.25, 0.25, 0.25])
        self.assertEqual(s.formula, "Si1 N1 O1")
        self.assertTrue(s.ntypesp == 3)
        self.assertTrue(s.symbol_set == ("N", "O", "Si"))
        self.assertTrue(s.indices_from_symbol("Si") == (0,))
        self.assertTrue(s.indices_from_symbol("O") == (1,))
        self.assertTrue(s.indices_from_symbol("N") == (2,))
        s[0] = "Ge"
        self.assertEqual(s.formula, "Ge1 N1 O1")
        self.assertTrue(s.symbol_set == ("Ge", "N", "O"))
        s.replace_species({"Ge": "Si"})
        self.assertEqual(s.formula, "Si1 N1 O1")
        self.assertTrue(s.ntypesp == 3)

        s.replace_species({"Si": {"Ge": 0.5, "Si": 0.5}})
        self.assertEqual(s.formula, "Si0.5 Ge0.5 N1 O1")
        # this should change the .5Si .5Ge sites to .75Si .25Ge
        s.replace_species({"Ge": {"Ge": 0.5, "Si": 0.5}})
        self.assertEqual(s.formula, "Si0.75 Ge0.25 N1 O1")

        self.assertEqual(s.ntypesp, 4)

        s.replace_species({"Ge": "Si"})
        s.substitute(1, "hydroxyl")
        self.assertEqual(s.formula, "Si1 H1 N1 O1")
        self.assertTrue(s.symbol_set == ("H", "N", "O", "Si"))
        # Distance between O and H
        self.assertAlmostEqual(s.get_distance(2, 3), 0.96)
        # Distance between Si and H
        self.assertAlmostEqual(s.get_distance(0, 3), 2.09840889)

        s.remove_species(["H"])
        self.assertEqual(s.formula, "Si1 N1 O1")

        s.remove_sites([1, 2])
        self.assertEqual(s.formula, "Si1")

    def test_add_remove_site_property(self):
        s = self.structure
        s.add_site_property("charge", [4.1, -5])
        self.assertEqual(s[0].charge, 4.1)
        self.assertEqual(s[1].charge, -5)
        s.add_site_property("magmom", [3, 2])
        self.assertEqual(s[0].charge, 4.1)
        self.assertEqual(s[0].magmom, 3)
        s.remove_site_property("magmom")
        self.assertRaises(AttributeError, getattr, s[0], "magmom")

    def test_propertied_structure(self):
        # Make sure that site properties are set to None for missing values.
        s = self.structure
        s.add_site_property("charge", [4.1, -5])
        s.append("Li", [0.3, 0.3, 0.3])
        self.assertEqual(len(s.site_properties["charge"]), 3)

    def test_perturb(self):
        d = 0.1
        pre_perturbation_sites = self.structure.copy()
        self.structure.perturb(distance=d)
        post_perturbation_sites = self.structure.sites

        for i, x in enumerate(pre_perturbation_sites):
            self.assertAlmostEqual(
                x.distance(post_perturbation_sites[i]),
                d,
                3,
                "Bad perturbation distance",
            )

        structure2 = pre_perturbation_sites.copy()
        structure2.perturb(distance=d, min_distance=0)
        post_perturbation_sites2 = structure2.sites

        for i, x in enumerate(pre_perturbation_sites):
            self.assertLessEqual(x.distance(post_perturbation_sites2[i]), d)
            self.assertGreaterEqual(x.distance(post_perturbation_sites2[i]), 0)

    def test_add_oxidation_states(self):
        oxidation_states = {"Si": -4}
        self.structure.add_oxidation_state_by_element(oxidation_states)
        for site in self.structure:
            for k in site.species:
                self.assertEqual(
                    k.oxi_state,
                    oxidation_states[k.symbol],
                    "Wrong oxidation state assigned!",
                )
        oxidation_states = {"Fe": 2}
        self.assertRaises(ValueError, self.structure.add_oxidation_state_by_element, oxidation_states)
        self.structure.add_oxidation_state_by_site([2, -4])
        self.assertEqual(self.structure[0].specie.oxi_state, 2)
        self.assertRaises(ValueError, self.structure.add_oxidation_state_by_site, [1])

    def test_remove_oxidation_states(self):
        co_elem = Element("Co")
        o_elem = Element("O")
        co_specie = Species("Co", 2)
        o_specie = Species("O", -2)
        coords = []
        coords.append([0, 0, 0])
        coords.append([0.75, 0.5, 0.75])
        lattice = Lattice.cubic(10)
        s_elem = Structure(lattice, [co_elem, o_elem], coords)
        s_specie = Structure(lattice, [co_specie, o_specie], coords)
        s_specie.remove_oxidation_states()
        self.assertEqual(s_elem, s_specie, "Oxidation state remover failed")

    def test_add_oxidation_states_by_guess(self):
        s = PymatgenTest.get_structure("Li2O")
        s.add_oxidation_state_by_guess()
        for i in s:
            self.assertTrue(i.specie in [Species("Li", 1), Species("O", -2)])

    def test_add_remove_spin_states(self):

        latt = Lattice.cubic(4.17)
        species = ["Ni", "O"]
        coords = [[0, 0, 0], [0.5, 0.5, 0.5]]
        nio = Structure.from_spacegroup(225, latt, species, coords)

        # should do nothing, but not fail
        nio.remove_spin()

        spins = {"Ni": 5}
        nio.add_spin_by_element(spins)
        self.assertEqual(nio[0].specie.spin, 5, "Failed to add spin states")

        nio.remove_spin()
        self.assertRaises(AttributeError, getattr, nio[0].specie, "spin")

        spins = [5, -5, -5, 5, 0, 0, 0, 0]  # AFM on (001)
        nio.add_spin_by_site(spins)
        self.assertEqual(nio[1].specie.spin, -5, "Failed to add spin states")

    def test_apply_operation(self):
        op = SymmOp.from_axis_angle_and_translation([0, 0, 1], 90)
        s = self.structure.copy()
        s.apply_operation(op)
        self.assertArrayAlmostEqual(
            s.lattice.matrix,
            [
                [0.000000, 3.840198, 0.000000],
                [-3.325710, 1.920099, 0.000000],
                [2.217138, -0.000000, 3.135509],
            ],
            5,
        )

        op = SymmOp([[1, 1, 0, 0.5], [1, 0, 0, 0.5], [0, 0, 1, 0.5], [0, 0, 0, 1]])
        s = self.structure.copy()
        s.apply_operation(op, fractional=True)
        self.assertArrayAlmostEqual(
            s.lattice.matrix,
            [
                [5.760297, 3.325710, 0.000000],
                [3.840198, 0.000000, 0.000000],
                [0.000000, -2.217138, 3.135509],
            ],
            5,
        )

    def test_apply_strain(self):
        s = self.structure
        initial_coord = s[1].coords
        s.apply_strain(0.01)
        self.assertAlmostEqual(s.lattice.abc, (3.8785999130369997, 3.878600984287687, 3.8785999130549516))
        self.assertArrayAlmostEqual(s[1].coords, initial_coord * 1.01)
        a1, b1, c1 = s.lattice.abc
        s.apply_strain([0.1, 0.2, 0.3])
        a2, b2, c2 = s.lattice.abc
        self.assertAlmostEqual(a2 / a1, 1.1)
        self.assertAlmostEqual(b2 / b1, 1.2)
        self.assertAlmostEqual(c2 / c1, 1.3)

    def test_scale_lattice(self):
        initial_coord = self.structure[1].coords
        self.structure.scale_lattice(self.structure.volume * 1.01**3)
        self.assertArrayAlmostEqual(
            self.structure.lattice.abc,
            (3.8785999130369997, 3.878600984287687, 3.8785999130549516),
        )
        self.assertArrayAlmostEqual(self.structure[1].coords, initial_coord * 1.01)

    def test_translate_sites(self):
        self.structure.translate_sites([0, 1], [0.5, 0.5, 0.5], frac_coords=True)
        self.assertArrayAlmostEqual(self.structure.frac_coords[0], [0.5, 0.5, 0.5])

        self.structure.translate_sites([0], [0.5, 0.5, 0.5], frac_coords=False)
        self.assertArrayAlmostEqual(self.structure.cart_coords[0], [3.38014845, 1.05428585, 2.06775453])

        self.structure.translate_sites([0], [0.5, 0.5, 0.5], frac_coords=True, to_unit_cell=False)
        self.assertArrayAlmostEqual(self.structure.frac_coords[0], [1.00187517, 1.25665291, 1.15946374])

        lattice_pbc = Lattice(self.structure.lattice.matrix, pbc=(True, True, False))
        struct_pbc = Structure(lattice_pbc, ["Si"], [[0.75, 0.75, 0.75]])
        struct_pbc.translate_sites([0], [0.5, 0.5, 0.5], frac_coords=True, to_unit_cell=True)
        self.assertArrayAlmostEqual(struct_pbc.frac_coords[0], [0.25, 0.25, 1.25])

    def test_rotate_sites(self):
        self.structure.rotate_sites(
            indices=[1],
            theta=2.0 * np.pi / 3.0,
            anchor=self.structure.sites[0].coords,
            to_unit_cell=False,
        )
        self.assertArrayAlmostEqual(self.structure.frac_coords[1], [-1.25, 1.5, 0.75], decimal=6)
        self.structure.rotate_sites(
            indices=[1],
            theta=2.0 * np.pi / 3.0,
            anchor=self.structure.sites[0].coords,
            to_unit_cell=True,
        )
        self.assertArrayAlmostEqual(self.structure.frac_coords[1], [0.75, 0.5, 0.75], decimal=6)

    def test_mul(self):
        self.structure *= [2, 1, 1]
        self.assertEqual(self.structure.formula, "Si4")
        s = [2, 1, 1] * self.structure
        self.assertEqual(s.formula, "Si8")
        self.assertIsInstance(s, Structure)
        s = self.structure * [[1, 0, 0], [2, 1, 0], [0, 0, 2]]
        self.assertEqual(s.formula, "Si8")
        self.assertArrayAlmostEqual(s.lattice.abc, [7.6803959, 17.5979979, 7.6803959])

    def test_make_supercell(self):
        self.structure.make_supercell([2, 1, 1])
        self.assertEqual(self.structure.formula, "Si4")
        self.structure.make_supercell([[1, 0, 0], [2, 1, 0], [0, 0, 1]])
        self.assertEqual(self.structure.formula, "Si4")
        self.structure.make_supercell(2)
        self.assertEqual(self.structure.formula, "Si32")
        self.assertArrayAlmostEqual(self.structure.lattice.abc, [15.360792, 35.195996, 7.680396], 5)

    def test_disordered_supercell_primitive_cell(self):
        l = Lattice.cubic(2)
        f = [[0.5, 0.5, 0.5]]
        sp = [{"Si": 0.54738}]
        s = Structure(l, sp, f)
        # this supercell often breaks things
        s.make_supercell([[0, -1, 1], [-1, 1, 0], [1, 1, 1]])
        self.assertEqual(len(s.get_primitive_structure()), 1)

    def test_another_supercell(self):
        # this is included b/c for some reason the old algo was failing on it
        s = self.structure.copy()
        s.make_supercell([[0, 2, 2], [2, 0, 2], [2, 2, 0]])
        self.assertEqual(s.formula, "Si32")
        s = self.structure.copy()
        s.make_supercell([[0, 2, 0], [1, 0, 0], [0, 0, 1]])
        self.assertEqual(s.formula, "Si4")

    def test_to_from_dict(self):
        d = self.structure.as_dict()
        s2 = Structure.from_dict(d)
        self.assertEqual(type(s2), Structure)

    def test_default_dict_attrs(self):
        d = self.structure.as_dict()
        self.assertEqual(d["charge"], 0)

    def test_to_from_abivars(self):
        """Test as_dict, from_dict with fmt == abivars."""
        d = self.structure.as_dict(fmt="abivars")
        s2 = Structure.from_dict(d, fmt="abivars")
        self.assertEqual(s2, self.structure)
        self.assertEqual(type(s2), Structure)

    def test_to_from_file_string(self):
        for fmt in ["cif", "json", "poscar", "cssr", "yaml", "xsf"]:
            s = self.structure.to(fmt=fmt)
            self.assertIsNotNone(s)
            ss = Structure.from_str(s, fmt=fmt)
            self.assertArrayAlmostEqual(ss.lattice.parameters, self.structure.lattice.parameters, decimal=5)
            self.assertArrayAlmostEqual(ss.frac_coords, self.structure.frac_coords)
            self.assertIsInstance(ss, Structure)

        self.structure.to(filename="POSCAR.testing")
        self.assertTrue(os.path.exists("POSCAR.testing"))
        os.remove("POSCAR.testing")

        self.structure.to(filename="structure_testing.json")
        self.assertTrue(os.path.exists("structure_testing.json"))
        s = Structure.from_file("structure_testing.json")
        self.assertEqual(s, self.structure)
        os.remove("structure_testing.json")

    def test_from_spacegroup(self):
        s1 = Structure.from_spacegroup("Fm-3m", Lattice.cubic(3), ["Li", "O"], [[0.25, 0.25, 0.25], [0, 0, 0]])
        self.assertEqual(s1.formula, "Li8 O4")
        s2 = Structure.from_spacegroup(225, Lattice.cubic(3), ["Li", "O"], [[0.25, 0.25, 0.25], [0, 0, 0]])
        self.assertEqual(s1, s2)

        s2 = Structure.from_spacegroup(
            225,
            Lattice.cubic(3),
            ["Li", "O"],
            [[0.25, 0.25, 0.25], [0, 0, 0]],
            site_properties={"charge": [1, -2]},
        )
        self.assertEqual(sum(s2.site_properties["charge"]), 0)

        s = Structure.from_spacegroup("Pm-3m", Lattice.cubic(3), ["Cs", "Cl"], [[0, 0, 0], [0.5, 0.5, 0.5]])
        self.assertEqual(s.formula, "Cs1 Cl1")

        self.assertRaises(
            ValueError,
            Structure.from_spacegroup,
            "Pm-3m",
            Lattice.tetragonal(1, 3),
            ["Cs", "Cl"],
            [[0, 0, 0], [0.5, 0.5, 0.5]],
        )

        self.assertRaises(
            ValueError,
            Structure.from_spacegroup,
            "Pm-3m",
            Lattice.cubic(3),
            ["Cs"],
            [[0, 0, 0], [0.5, 0.5, 0.5]],
        )
        from fractions import Fraction

        s = Structure.from_spacegroup(139, np.eye(3), ["H"], [[Fraction(1, 2), Fraction(1, 4), Fraction(0)]])
        self.assertEqual(len(s), 8)

    def test_from_magnetic_spacegroup(self):

        # AFM MnF
        s1 = Structure.from_magnetic_spacegroup(
            "P4_2'/mnm'",
            Lattice.tetragonal(4.87, 3.30),
            ["Mn", "F"],
            [[0, 0, 0], [0.30, 0.30, 0.00]],
            {"magmom": [4, 0]},
        )

        self.assertEqual(s1.formula, "Mn2 F4")
        self.assertEqual(sum(map(float, s1.site_properties["magmom"])), 0)
        self.assertEqual(max(map(float, s1.site_properties["magmom"])), 4)
        self.assertEqual(min(map(float, s1.site_properties["magmom"])), -4)

        # AFM LaMnO3, ordered on (001) planes
        s2 = Structure.from_magnetic_spacegroup(
            "Pn'ma'",
            Lattice.orthorhombic(5.75, 7.66, 5.53),
            ["La", "Mn", "O", "O"],
            [
                [0.05, 0.25, 0.99],
                [0.00, 0.00, 0.50],
                [0.48, 0.25, 0.08],
                [0.31, 0.04, 0.72],
            ],
            {"magmom": [0, Magmom([4, 0, 0]), 0, 0]},
        )

        self.assertEqual(s2.formula, "La4 Mn4 O12")
        self.assertEqual(sum(map(float, s2.site_properties["magmom"])), 0)
        self.assertEqual(max(map(float, s2.site_properties["magmom"])), 4)
        self.assertEqual(min(map(float, s2.site_properties["magmom"])), -4)

    def test_merge_sites(self):
        species = [
            {"Ag": 0.5},
            {"Cl": 0.25},
            {"Cl": 0.1},
            {"Ag": 0.5},
            {"F": 0.15},
            {"F": 0.1},
        ]
        coords = [
            [0, 0, 0],
            [0.5, 0.5, 0.5],
            [0.5, 0.5, 0.5],
            [0, 0, 0],
            [0.5, 0.5, 1.501],
            [0.5, 0.5, 1.501],
        ]
        s = Structure(Lattice.cubic(1), species, coords)
        s.merge_sites(mode="s")
        self.assertEqual(s[0].specie.symbol, "Ag")
        self.assertEqual(s[1].species, Composition({"Cl": 0.35, "F": 0.25}))
        self.assertArrayAlmostEqual(s[1].frac_coords, [0.5, 0.5, 0.5005])

        # Test for TaS2 with spacegroup 166 in 160 setting.
        l = Lattice.hexagonal(3.374351, 20.308941)
        species = ["Ta", "S", "S"]
        coords = [
            [0.000000, 0.000000, 0.944333],
            [0.333333, 0.666667, 0.353424],
            [0.666667, 0.333333, 0.535243],
        ]
        tas2 = Structure.from_spacegroup(160, l, species, coords)
        assert len(tas2) == 13
        tas2.merge_sites(mode="d")
        assert len(tas2) == 9

        l = Lattice.hexagonal(3.587776, 19.622793)
        species = ["Na", "V", "S", "S"]
        coords = [
            [0.333333, 0.666667, 0.165000],
            [0.000000, 0.000000, 0.998333],
            [0.333333, 0.666667, 0.399394],
            [0.666667, 0.333333, 0.597273],
        ]
        navs2 = Structure.from_spacegroup(160, l, species, coords)
        assert len(navs2) == 18
        navs2.merge_sites(mode="d")
        assert len(navs2) == 12

        # Test that we can average the site properties that are floats
        l = Lattice.hexagonal(3.587776, 19.622793)
        species = ["Na", "V", "S", "S"]
        coords = [
            [0.333333, 0.666667, 0.165000],
            [0.000000, 0.000000, 0.998333],
            [0.333333, 0.666667, 0.399394],
            [0.666667, 0.333333, 0.597273],
        ]
        site_props = {"prop1": [3.0, 5.0, 7.0, 11.0]}
        navs2 = Structure.from_spacegroup(160, l, species, coords, site_properties=site_props)
        navs2.insert(0, "Na", coords[0], properties={"prop1": 100.0})
        navs2.merge_sites(mode="a")
        self.assertEqual(len(navs2), 12)
        self.assertEqual(51.5 in [itr.properties["prop1"] for itr in navs2.sites], True)

    def test_properties(self):
        self.assertEqual(self.structure.num_sites, len(self.structure))
        self.structure.make_supercell(2)
        self.structure[1] = "C"
        sites = list(self.structure.group_by_types())
        self.assertEqual(sites[-1].specie.symbol, "C")
        self.structure.add_oxidation_state_by_element({"Si": 4, "C": 2})
        self.assertEqual(self.structure.charge, 62)

    def test_set_item(self):
        s = self.structure.copy()
        s[0] = "C"
        self.assertEqual(s.formula, "Si1 C1")
        s[(0, 1)] = "Ge"
        self.assertEqual(s.formula, "Ge2")
        s[0:2] = "Sn"
        self.assertEqual(s.formula, "Sn2")

        s = self.structure.copy()
        s["Si"] = "C"
        self.assertEqual(s.formula, "C2")
        s["C"] = "C0.25Si0.5"
        self.assertEqual(s.formula, "Si1 C0.5")
        s["C"] = "C0.25Si0.5"
        self.assertEqual(s.formula, "Si1.25 C0.125")

    def test_init_error(self):
        self.assertRaises(
            StructureError,
            Structure,
            Lattice.cubic(3),
            ["Si"],
            [[0, 0, 0], [0.5, 0.5, 0.5]],
        )

    def test_from_sites(self):
        self.structure.add_site_property("hello", [1, 2])
        s = Structure.from_sites(self.structure, to_unit_cell=True)
        self.assertEqual(s.site_properties["hello"][1], 2)

    def test_charge(self):
        s = Structure.from_sites(self.structure)
        self.assertEqual(
            s.charge,
            0,
            "Initial Structure not defaulting to behavior in SiteCollection",
        )
        s.add_oxidation_state_by_site([1, 1])
        self.assertEqual(
            s.charge,
            2,
            "Initial Structure not defaulting to behavior in SiteCollection",
        )
        s = Structure.from_sites(s, charge=1)
        self.assertEqual(s.charge, 1, "Overall charge not being stored in separate property")
        s = s.copy()
        self.assertEqual(s.charge, 1, "Overall charge not being copied properly with no sanitization")
        s = s.copy(sanitize=True)
        self.assertEqual(s.charge, 1, "Overall charge not being copied properly with sanitization")
        super_cell = s * 3
        self.assertEqual(
            super_cell.charge,
            27,
            "Overall charge is not being properly multiplied in IStructure __mul__",
        )
        self.assertIn("Overall Charge: +1", str(s), "String representation not adding charge")
        sorted_s = super_cell.get_sorted_structure()
        self.assertEqual(
            sorted_s.charge,
            27,
            "Overall charge is not properly copied during structure sorting",
        )
        super_cell.set_charge(25)
        self.assertEqual(super_cell.charge, 25, "Set charge not properly modifying _charge")

    def test_vesta_lattice_matrix(self):
        silica_zeolite = Molecule.from_file(self.TEST_FILES_DIR / "CON_vesta.xyz")

        s_vesta = Structure(
            lattice=Lattice.from_parameters(22.6840, 13.3730, 12.5530, 90, 69.479, 90, True),
            species=silica_zeolite.species,
            coords=silica_zeolite.cart_coords,
            coords_are_cartesian=True,
            to_unit_cell=True,
        )

        s_vesta = s_vesta.get_primitive_structure()
        s_vesta.merge_sites(0.01, "delete")
        self.assertEqual(s_vesta.formula, "Si56 O112")

        broken_s = Structure(
            lattice=Lattice.from_parameters(22.6840, 13.3730, 12.5530, 90, 69.479, 90),
            species=silica_zeolite.species,
            coords=silica_zeolite.cart_coords,
            coords_are_cartesian=True,
            to_unit_cell=True,
        )

        broken_s.merge_sites(0.01, "delete")
        self.assertEqual(broken_s.formula, "Si56 O134")

    def test_extract_cluster(self):
        coords = [
            [0.000000, 0.000000, 0.000000],
            [0.000000, 0.000000, 1.089000],
            [1.026719, 0.000000, -0.363000],
            [-0.513360, -0.889165, -0.363000],
            [-0.513360, 0.889165, -0.363000],
        ]
        ch4 = ["C", "H", "H", "H", "H"]

        species = []
        allcoords = []
        for vec in ([0, 0, 0], [4, 0, 0], [0, 4, 0], [4, 4, 0]):
            species.extend(ch4)
            for c in coords:
                allcoords.append(np.array(c) + vec)

        structure = Structure(Lattice.cubic(10), species, allcoords, coords_are_cartesian=True)

        for site in structure:
            if site.specie.symbol == "C":
                cluster = Molecule.from_sites(structure.extract_cluster([site]))
                self.assertEqual(cluster.formula, "H4 C1")

    @unittest.skipIf(m3gnet is None, "Relaxation test requires m3gnet.")
    def test_relax(self):
        structure = self.get_structure("Si")
        relaxed = structure.relax()
        self.assertAlmostEqual(relaxed.lattice.a, 3.849563, 4)

    def test_from_prototype(self):
        for pt in ["bcc", "fcc", "hcp", "diamond"]:
            s = Structure.from_prototype(pt, ["C"], a=3, c=4)
            self.assertIsInstance(s, Structure)

        self.assertRaises(ValueError, Structure.from_prototype, "hcp", ["C"], a=3)

        s = Structure.from_prototype("rocksalt", ["Li", "Cl"], a=2.56)
        self.assertEqual(
            str(s),
            """Full Formula (Li4 Cl4)
Reduced Formula: LiCl
abc   :   2.560000   2.560000   2.560000
angles:  90.000000  90.000000  90.000000
pbc   :       True       True       True
Sites (8)
  #  SP      a    b    c
---  ----  ---  ---  ---
  0  Li    0    0    0
  1  Li    0.5  0.5  0
  2  Li    0.5  0    0.5
  3  Li    0    0.5  0.5
  4  Cl    0.5  0    0.5
  5  Cl    0    0.5  0.5
  6  Cl    0.5  0.5  0
  7  Cl    0    0    0""",
        )
        for pt in ("cscl", "fluorite", "antifluorite", "zincblende"):
            s = Structure.from_prototype(pt, ["Cs", "Cl"], a=5)
            self.assertTrue(s.lattice.is_orthogonal)


class IMoleculeTest(PymatgenTest):
    def setUp(self):
        coords = [
            [0.000000, 0.000000, 0.000000],
            [0.000000, 0.000000, 1.089000],
            [1.026719, 0.000000, -0.363000],
            [-0.513360, -0.889165, -0.363000],
            [-0.513360, 0.889165, -0.363000],
        ]
        self.coords = coords
        self.mol = Molecule(["C", "H", "H", "H", "H"], coords)

    def test_set_item(self):
        s = self.mol.copy()
        s[0] = "Si"
        self.assertEqual(s.formula, "Si1 H4")
        s[(0, 1)] = "Ge"
        self.assertEqual(s.formula, "Ge2 H3")
        s[0:2] = "Sn"
        self.assertEqual(s.formula, "Sn2 H3")

        s = self.mol.copy()
        s["H"] = "F"
        self.assertEqual(s.formula, "C1 F4")
        s["C"] = "C0.25Si0.5"
        self.assertEqual(s.formula, "Si0.5 C0.25 F4")
        s["C"] = "C0.25Si0.5"
        self.assertEqual(s.formula, "Si0.625 C0.0625 F4")

    def test_bad_molecule(self):
        coords = [
            [0.000000, 0.000000, 0.000000],
            [0.000000, 0.000000, 1.089000],
            [1.026719, 0.000000, -0.363000],
            [-0.513360, -0.889165, -0.363000],
            [-0.513360, 0.889165, -0.363000],
            [-0.513360, 0.889165, -0.36301],
        ]
        self.assertRaises(
            StructureError,
            Molecule,
            ["C", "H", "H", "H", "H", "H"],
            coords,
            validate_proximity=True,
        )

    def test_get_angle_dihedral(self):
        self.assertAlmostEqual(self.mol.get_angle(1, 0, 2), 109.47122144618737)
        self.assertAlmostEqual(self.mol.get_angle(3, 1, 2), 60.00001388659683)
        self.assertAlmostEqual(self.mol.get_dihedral(0, 1, 2, 3), -35.26438851071765)

        coords = []
        coords.append([0, 0, 0])
        coords.append([0, 0, 1])
        coords.append([0, 1, 1])
        coords.append([1, 1, 1])
        self.mol2 = Molecule(["C", "O", "N", "S"], coords)
        self.assertAlmostEqual(self.mol2.get_dihedral(0, 1, 2, 3), -90)

    def test_get_covalent_bonds(self):
        self.assertEqual(len(self.mol.get_covalent_bonds()), 4)

    def test_properties(self):
        self.assertEqual(len(self.mol), 5)
        self.assertTrue(self.mol.is_ordered)
        self.assertEqual(self.mol.formula, "H4 C1")

    def test_repr_str(self):
        ans = """Full Formula (H4 C1)
Reduced Formula: H4C
Charge = 0.0, Spin Mult = 1
Sites (5)
0 C     0.000000     0.000000     0.000000
1 H     0.000000     0.000000     1.089000
2 H     1.026719     0.000000    -0.363000
3 H    -0.513360    -0.889165    -0.363000
4 H    -0.513360     0.889165    -0.363000"""
        self.assertEqual(str(self.mol), ans)
        ans = """Molecule Summary
Site: C (0.0000, 0.0000, 0.0000)
Site: H (0.0000, 0.0000, 1.0890)
Site: H (1.0267, 0.0000, -0.3630)
Site: H (-0.5134, -0.8892, -0.3630)
Site: H (-0.5134, 0.8892, -0.3630)"""
        self.assertEqual(repr(self.mol), ans)

    def test_site_properties(self):
        propertied_mol = Molecule(
            ["C", "H", "H", "H", "H"],
            self.coords,
            site_properties={"magmom": [0.5, -0.5, 1, 2, 3]},
        )
        self.assertEqual(propertied_mol[0].magmom, 0.5)
        self.assertEqual(propertied_mol[1].magmom, -0.5)

    def test_get_boxed_structure(self):
        s = self.mol.get_boxed_structure(9, 9, 9)
        # C atom should be in center of box.
        self.assertArrayAlmostEqual(s[4].frac_coords, [0.50000001, 0.5, 0.5])
        self.assertArrayAlmostEqual(s[1].frac_coords, [0.6140799, 0.5, 0.45966667])
        self.assertRaises(ValueError, self.mol.get_boxed_structure, 1, 1, 1)
        s2 = self.mol.get_boxed_structure(5, 5, 5, (2, 3, 4))
        self.assertEqual(len(s2), 24 * 5)
        self.assertEqual(s2.lattice.abc, (10, 15, 20))

        # Test offset option
        s3 = self.mol.get_boxed_structure(9, 9, 9, offset=[0.5, 0.5, 0.5])
        self.assertArrayAlmostEqual(s3[4].coords, [5, 5, 5])
        # Test no_cross option
        self.assertRaises(
            ValueError,
            self.mol.get_boxed_structure,
            5,
            5,
            5,
            offset=[10, 10, 10],
            no_cross=True,
        )

        # Test reorder option
        no_reorder = self.mol.get_boxed_structure(10, 10, 10, reorder=False)
        self.assertEqual(str(s3[0].specie), "H")
        self.assertEqual(str(no_reorder[0].specie), "C")

    def test_get_distance(self):
        self.assertAlmostEqual(self.mol.get_distance(0, 1), 1.089)

    def test_get_neighbors(self):
        nn = self.mol.get_neighbors(self.mol[0], 1)
        self.assertEqual(len(nn), 0)
        nn = self.mol.get_neighbors(self.mol[0], 2)
        self.assertEqual(len(nn), 4)

    def test_get_neighbors_in_shell(self):
        nn = self.mol.get_neighbors_in_shell([0, 0, 0], 0, 1)
        self.assertEqual(len(nn), 1)
        nn = self.mol.get_neighbors_in_shell([0, 0, 0], 1, 0.9)
        self.assertEqual(len(nn), 4)
        nn = self.mol.get_neighbors_in_shell([0, 0, 0], 1, 0.9)
        self.assertEqual(len(nn), 4)
        nn = self.mol.get_neighbors_in_shell([0, 0, 0], 2, 0.1)
        self.assertEqual(len(nn), 0)

    def test_get_dist_matrix(self):
        ans = [
            [0.0, 1.089, 1.08899995636, 1.08900040717, 1.08900040717],
            [1.089, 0.0, 1.77832952654, 1.7783298026, 1.7783298026],
            [1.08899995636, 1.77832952654, 0.0, 1.77833003783, 1.77833003783],
            [1.08900040717, 1.7783298026, 1.77833003783, 0.0, 1.77833],
            [1.08900040717, 1.7783298026, 1.77833003783, 1.77833, 0.0],
        ]
        self.assertArrayAlmostEqual(self.mol.distance_matrix, ans)

    def test_break_bond(self):
        (mol1, mol2) = self.mol.break_bond(0, 1)
        self.assertEqual(mol1.formula, "H3 C1")
        self.assertEqual(mol2.formula, "H1")

    def test_prop(self):
        self.assertEqual(self.mol.charge, 0)
        self.assertEqual(self.mol.spin_multiplicity, 1)
        self.assertEqual(self.mol.nelectrons, 10)
        self.assertArrayAlmostEqual(self.mol.center_of_mass, [0, 0, 0])
        self.assertRaises(
            ValueError,
            Molecule,
            ["C", "H", "H", "H", "H"],
            self.coords,
            charge=1,
            spin_multiplicity=1,
        )
        mol = Molecule(["C", "H", "H", "H", "H"], self.coords, charge=1)
        self.assertEqual(mol.spin_multiplicity, 2)
        self.assertEqual(mol.nelectrons, 9)

        # Triplet O2
        mol = IMolecule(["O"] * 2, [[0, 0, 0], [0, 0, 1.2]], spin_multiplicity=3)
        self.assertEqual(mol.spin_multiplicity, 3)

        # Warning reminding users that O2 ground state is triplet
        # Triplet O2
        with pytest.warns(UserWarning, match="the ground state of molecular O2 has a spin multiplicity of 3"):
            mol = IMolecule(["O"] * 2, [[0, 0, 0], [0, 0, 1.2]], spin_multiplicity=1)

    def test_no_spin_check(self):
        coords = [
            [0.000000, 0.000000, 0.000000],
            [0.000000, 0.000000, 1.089000],
            [1.026719, 0.000000, -0.363000],
            [-0.513360, -0.889165, -0.363000],
        ]
        with pytest.raises(ValueError):
            mol = IMolecule(["C", "H", "H", "H"], coords, charge=0, spin_multiplicity=1)
        mol = IMolecule(["C", "H", "H", "H"], coords, charge=0, spin_multiplicity=1, charge_spin_check=False)
        self.assertEqual(mol.spin_multiplicity, 1)
        self.assertEqual(mol.charge, 0)

    def test_equal(self):
        mol = IMolecule(["C", "H", "H", "H", "H"], self.coords, charge=1)
        self.assertNotEqual(mol, self.mol)

    def test_get_centered_molecule(self):
        mol = IMolecule(["O"] * 2, [[0, 0, 0], [0, 0, 1.2]], spin_multiplicity=3)
        centered = mol.get_centered_molecule()
        self.assertArrayAlmostEqual(centered.center_of_mass, [0, 0, 0])

    def test_to_from_dict(self):
        d = self.mol.as_dict()
        mol2 = IMolecule.from_dict(d)
        self.assertEqual(type(mol2), IMolecule)
        propertied_mol = Molecule(
            ["C", "H", "H", "H", "H"],
            self.coords,
            charge=1,
            site_properties={"magmom": [0.5, -0.5, 1, 2, 3]},
        )
        d = propertied_mol.as_dict()
        self.assertEqual(d["sites"][0]["properties"]["magmom"], 0.5)
        mol = Molecule.from_dict(d)
        self.assertEqual(propertied_mol, mol)
        self.assertEqual(mol[0].magmom, 0.5)
        self.assertEqual(mol.formula, "H4 C1")
        self.assertEqual(mol.charge, 1)

    def test_default_dict_attrs(self):
        d = self.mol.as_dict()
        self.assertEqual(d["charge"], 0)
        self.assertEqual(d["spin_multiplicity"], 1)

    def test_to_from_file_string(self):
        for fmt in ["xyz", "json", "g03", "yaml"]:
            s = self.mol.to(fmt=fmt)
            self.assertIsNotNone(s)
            m = IMolecule.from_str(s, fmt=fmt)
            self.assertEqual(m, self.mol)
            self.assertIsInstance(m, IMolecule)

        # test warning when writing charged molecule to .xyz
        m_charged = Molecule([Element("K")], [[0, 0, 0]], charge=1)
        with pytest.warns(UserWarning, match="the XYZ format only stores atomic positions, not charge."):
            m_charged.to(fmt="xyz")

        self.mol.to(filename="CH4_testing.xyz")
        self.assertTrue(os.path.exists("CH4_testing.xyz"))
        os.remove("CH4_testing.xyz")
        self.mol.to(filename="CH4_testing.yaml")
        self.assertTrue(os.path.exists("CH4_testing.yaml"))
        mol = Molecule.from_file("CH4_testing.yaml")
        self.assertEqual(self.mol, mol)
        os.remove("CH4_testing.yaml")


class MoleculeTest(PymatgenTest):
    def setUp(self):
        coords = [
            [0.000000, 0.000000, 0.000000],
            [0.000000, 0.000000, 1.089000],
            [1.026719, 0.000000, -0.363000],
            [-0.513360, -0.889165, -0.363000],
            [-0.513360, 0.889165, -0.363000],
        ]
        self.mol = Molecule(["C", "H", "H", "H", "H"], coords)
        warnings.simplefilter("ignore")

    def tearDown(self):
        warnings.simplefilter("default")

    def test_mutable_sequence_methods(self):
        s = self.mol
        s[1] = ("F", [0.5, 0.5, 0.5])
        self.assertEqual(s.formula, "H3 C1 F1")
        self.assertArrayAlmostEqual(s[1].coords, [0.5, 0.5, 0.5])
        s.reverse()
        self.assertEqual(s[0].specie, Element("H"))
        self.assertArrayAlmostEqual(s[0].coords, [-0.513360, 0.889165, -0.363000])
        del s[1]
        self.assertEqual(s.formula, "H2 C1 F1")
        s[3] = "N", [0, 0, 0], {"charge": 4}
        self.assertEqual(s.formula, "H2 N1 F1")
        self.assertEqual(s[3].charge, 4)

    def test_insert_remove_append(self):
        mol = self.mol
        mol.insert(1, "O", [0.5, 0.5, 0.5])
        self.assertEqual(mol.formula, "H4 C1 O1")
        del mol[2]
        self.assertEqual(mol.formula, "H3 C1 O1")
        mol.set_charge_and_spin(0)
        self.assertEqual(mol.spin_multiplicity, 2)
        mol.append("N", [1, 1, 1])
        self.assertEqual(mol.formula, "H3 C1 N1 O1")
        self.assertRaises(TypeError, dict, [(mol, 1)])
        mol.remove_sites([0, 1])
        self.assertEqual(mol.formula, "H3 N1")

    def test_translate_sites(self):
        self.mol.translate_sites([0, 1], [0.5, 0.5, 0.5])
        self.assertArrayEqual(self.mol.cart_coords[0], [0.5, 0.5, 0.5])

    def test_rotate_sites(self):
        self.mol.rotate_sites(theta=np.radians(30))
        self.assertArrayAlmostEqual(self.mol.cart_coords[2], [0.889164737, 0.513359500, -0.363000000])

    def test_replace(self):
        self.mol[0] = "Ge"
        self.assertEqual(self.mol.formula, "Ge1 H4")

        self.mol.replace_species({Element("Ge"): {Element("Ge"): 0.5, Element("Si"): 0.5}})
        self.assertEqual(self.mol.formula, "Si0.5 Ge0.5 H4")

        # this should change the .5Si .5Ge sites to .75Si .25Ge
        self.mol.replace_species({Element("Ge"): {Element("Ge"): 0.5, Element("Si"): 0.5}})
        self.assertEqual(self.mol.formula, "Si0.75 Ge0.25 H4")

        d = 0.1
        pre_perturbation_sites = self.mol.sites[:]
        self.mol.perturb(distance=d)
        post_perturbation_sites = self.mol.sites

        for i, x in enumerate(pre_perturbation_sites):
            self.assertAlmostEqual(
                x.distance(post_perturbation_sites[i]),
                d,
                3,
                "Bad perturbation distance",
            )

    def test_add_site_property(self):
        self.mol.add_site_property("charge", [4.1, -2, -2, -2, -2])
        self.assertEqual(self.mol[0].charge, 4.1)
        self.assertEqual(self.mol[1].charge, -2)

        self.mol.add_site_property("magmom", [3, 2, 2, 2, 2])
        self.assertEqual(self.mol[0].charge, 4.1)
        self.assertEqual(self.mol[0].magmom, 3)
        self.mol.remove_site_property("magmom")
        self.assertRaises(AttributeError, getattr, self.mol[0], "magmom")

    def test_to_from_dict(self):
        self.mol.append("X", [2, 0, 0])
        d = self.mol.as_dict()
        mol2 = Molecule.from_dict(d)
        self.assertEqual(type(mol2), Molecule)
        self.assertMSONable(self.mol)

    def test_apply_operation(self):
        op = SymmOp.from_axis_angle_and_translation([0, 0, 1], 90)
        self.mol.apply_operation(op)
        self.assertArrayAlmostEqual(self.mol[2].coords, [0.000000, 1.026719, -0.363000])

    def test_substitute(self):
        coords = [
            [0.000000, 0.000000, 1.08],
            [0.000000, 0.000000, 0.000000],
            [1.026719, 0.000000, -0.363000],
            [-0.513360, -0.889165, -0.363000],
            [-0.513360, 0.889165, -0.363000],
        ]
        sub = Molecule(["X", "C", "H", "H", "H"], coords)
        self.mol.substitute(1, sub)
        self.assertAlmostEqual(self.mol.get_distance(0, 4), 1.54)
        f = Molecule(["X", "F"], [[0, 0, 0], [0, 0, 1.11]])
        self.mol.substitute(2, f)
        self.assertAlmostEqual(self.mol.get_distance(0, 7), 1.35)
        oh = Molecule(
            ["X", "O", "H"],
            [[0, 0.780362, -0.456316], [0, 0, 0.114079], [0, -0.780362, -0.456316]],
        )
        self.mol.substitute(1, oh)
        self.assertAlmostEqual(self.mol.get_distance(0, 7), 1.43)
        self.mol.substitute(3, "methyl")
        self.assertEqual(self.mol.formula, "H7 C3 O1 F1")
        coords = [
            [0.00000, 1.40272, 0.00000],
            [0.00000, 2.49029, 0.00000],
            [-1.21479, 0.70136, 0.00000],
            [-2.15666, 1.24515, 0.00000],
            [-1.21479, -0.70136, 0.00000],
            [-2.15666, -1.24515, 0.00000],
            [0.00000, -1.40272, 0.00000],
            [0.00000, -2.49029, 0.00000],
            [1.21479, -0.70136, 0.00000],
            [2.15666, -1.24515, 0.00000],
            [1.21479, 0.70136, 0.00000],
            [2.15666, 1.24515, 0.00000],
        ]
        benzene = Molecule(["C", "H", "C", "H", "C", "H", "C", "H", "C", "H", "C", "H"], coords)
        benzene.substitute(1, sub)
        self.assertEqual(benzene.formula, "H8 C7")
        # Carbon attached should be in plane.
        self.assertAlmostEqual(benzene[11].coords[2], 0)
        benzene[14] = "Br"
        benzene.substitute(13, sub)
        self.assertEqual(benzene.formula, "H9 C8 Br1")

    def test_to_from_file_string(self):
        for fmt in ["xyz", "json", "g03"]:
            s = self.mol.to(fmt=fmt)
            self.assertIsNotNone(s)
            m = Molecule.from_str(s, fmt=fmt)
            self.assertEqual(m, self.mol)
            self.assertIsInstance(m, Molecule)

        self.mol.to(filename="CH4_testing.xyz")
        self.assertTrue(os.path.exists("CH4_testing.xyz"))
        os.remove("CH4_testing.xyz")

    def test_extract_cluster(self):
        species = self.mol.species * 2
        coords = list(self.mol.cart_coords) + list(self.mol.cart_coords + [10, 0, 0])
        mol = Molecule(species, coords)
        cluster = Molecule.from_sites(mol.extract_cluster([mol[0]]))
        self.assertEqual(mol.formula, "H8 C2")
        self.assertEqual(cluster.formula, "H4 C1")

    def test_no_spin_check(self):
        coords = [
            [0.000000, 0.000000, 0.000000],
            [0.000000, 0.000000, 1.089000],
            [1.026719, 0.000000, -0.363000],
            [-0.513360, -0.889165, -0.363000],
        ]
        with pytest.raises(ValueError):
            mol = Molecule(["C", "H", "H", "H"], coords, charge=0, spin_multiplicity=1)
        mol_valid = Molecule(["C", "H", "H", "H"], coords, charge=0, spin_multiplicity=2)
        with pytest.raises(ValueError):
            mol_valid.set_charge_and_spin(0, 1)
        mol = Molecule(["C", "H", "H", "H"], coords, charge=0, spin_multiplicity=1, charge_spin_check=False)
        self.assertEqual(mol.spin_multiplicity, 1)
        self.assertEqual(mol.charge, 0)
        mol.set_charge_and_spin(0, 3)
        self.assertEqual(mol.charge, 0)
        self.assertEqual(mol.spin_multiplicity, 3)


if __name__ == "__main__":
<<<<<<< HEAD

=======
>>>>>>> f8f46bfb
    unittest.main()<|MERGE_RESOLUTION|>--- conflicted
+++ resolved
@@ -490,15 +490,9 @@
         self.assertEqual(len(nn), 47)
         r = random.uniform(3, 6)
         all_nn = s.get_all_neighbors(r, True, True)
-<<<<<<< HEAD
-        for i, _ in enumerate(s):
-            self.assertEqual(4, len(all_nn[i][0]))
-            self.assertEqual(len(all_nn[i]), len(s.get_neighbors(s[i], r)))
-=======
         for idx, site in enumerate(s):
             self.assertEqual(4, len(all_nn[idx][0]))
             self.assertEqual(len(all_nn[idx]), len(s.get_neighbors(site, r)))
->>>>>>> f8f46bfb
 
         for site, nns in zip(s, all_nn):
             for nn in nns:
@@ -1827,8 +1821,4 @@
 
 
 if __name__ == "__main__":
-<<<<<<< HEAD
-
-=======
->>>>>>> f8f46bfb
     unittest.main()