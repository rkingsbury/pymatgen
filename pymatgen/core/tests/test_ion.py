# Copyright (c) Pymatgen Development Team.
# Distributed under the terms of the MIT License.


import random
import unittest

import pytest

from pymatgen.core.composition import Composition
from pymatgen.core.ion import Ion
from pymatgen.core.periodic_table import Element


class IonTest(unittest.TestCase):
    def setUp(self):
        self.comp = []
        self.comp.append(Ion.from_formula("Li+"))
        self.comp.append(Ion.from_formula("MnO4-"))
        self.comp.append(Ion.from_formula("Mn++"))
        self.comp.append(Ion.from_formula("PO3-2"))
        self.comp.append(Ion.from_formula("Fe(CN)6-3"))
        self.comp.append(Ion.from_formula("Fe(CN)6----"))
        self.comp.append(Ion.from_formula("Fe2((PO4)3(CO3)5)2-3"))
        self.comp.append(Ion.from_formula("Ca[2+]"))
        self.comp.append(Ion.from_formula("NaOH(aq)"))

    def test_init_(self):
        c = Composition({"Fe": 4, "O": 16, "P": 4})
        charge = 4
        assert "Fe4 P4 O16 +4" == Ion(c, charge).formula
        f = {1: 1, 8: 1}
        charge = -1
        assert "H1 O1 -1" == Ion(Composition(f), charge).formula
        assert "S2 O3 -2" == Ion(Composition(S=2, O=3), -2).formula

    def test_charge_from_formula(self):
        assert Ion.from_formula("Li+").charge == 1
        assert Ion.from_formula("Li[+]").charge == 1
        assert Ion.from_formula("Ca[2+]").charge == 2
        assert Ion.from_formula("Ca[+2]").charge == 2
        assert Ion.from_formula("Ca++").charge == 2
        assert Ion.from_formula("Ca[++]").charge == 2
        assert Ion.from_formula("Ca2+").charge == 1

        assert Ion.from_formula("Cl-").charge == -1
        assert Ion.from_formula("Cl[-]").charge == -1
        assert Ion.from_formula("SO4[-2]").charge == -2
        assert Ion.from_formula("SO4-2").charge == -2
        assert Ion.from_formula("SO42-").charge == -1
        assert Ion.from_formula("SO4--").charge == -2
        assert Ion.from_formula("SO4[--]").charge == -2

        assert Ion.from_formula("Na[+-+]").charge == 1

    def test_special_formulas(self):
        special_formulas = [
            ("Cl-", "Cl[-1]"),
            ("H+", "H[+1]"),
            ("F-", "F[-1]"),
            ("H4O4", "H2O2(aq)"),
            ("OH-", "OH[-1]"),
            ("CH3COO-", "CH3COO[-1]"),
            ("CH3COOH", "CH3COOH(aq)"),
            ("CH3OH", "CH3OH(aq)"),
            ("H4CO", "CH3OH(aq)"),
            ("C2H6O", "C2H5OH(aq)"),
            ("C3H8O", "C3H7OH(aq)"),
            ("C4H10O", "C4H9OH(aq)"),
            ("Fe(OH)4+", "FeO2.2H2O[+1]"),
            ("Zr(OH)4", "ZrO2.2H2O(aq)"),
        ]

        for tup in special_formulas:
            assert Ion.from_formula(tup[0]).reduced_formula == tup[1]

        assert Ion.from_formula("Fe(OH)4+").get_reduced_formula_and_factor(hydrates=False) == ("Fe(OH)4", 1)
        assert Ion.from_formula("Zr(OH)4").get_reduced_formula_and_factor(hydrates=False) == ("Zr(OH)4", 1)

    def test_formula(self):
        correct_formulas = [
            "Li1 +1",
            "Mn1 O4 -1",
            "Mn1 +2",
            "P1 O3 -2",
            "Fe1 C6 N6 -3",
            "Fe1 C6 N6 -4",
            "Fe2 P6 C10 O54 -3",
            "Ca1 +2",
            "Na1 H1 O1 (aq)",
        ]
        all_formulas = [c.formula for c in self.comp]
        assert all_formulas == correct_formulas
        with pytest.raises(ValueError):
            Ion.from_formula("(co2)(po4)2")

    def test_mixed_valence(self):
        comp = Ion(Composition({"Fe2+": 2, "Fe3+": 4, "Li+": 8}))
        assert comp.reduced_formula == "Li4Fe3(aq)"
        assert comp.alphabetical_formula == "Fe6 Li8 (aq)"
        assert comp.formula == "Li8 Fe6 (aq)"

    def test_oxi_state_guesses(self):
        i = Ion.from_formula("SO4-2")
        assert i.oxi_state_guesses()[0].get("S") == 6
        assert i.oxi_state_guesses()[0].get("O") == -2

    def test_oxi_state_guesses(self):
        i = Ion.from_formula("SO4-2")
        assert i.oxi_state_guesses()[0].get("S") == 6
        assert i.oxi_state_guesses()[0].get("O") == -2

    def test_alphabetical_formula(self):
        correct_formulas = [
            "Li1 +1",
            "Mn1 O4 -1",
            "Mn1 +2",
            "O3 P1 -2",
            "C6 Fe1 N6 -3",
            "C6 Fe1 N6 -4",
            "C10 Fe2 O54 P6 -3",
            "Ca1 +2",
            "H1 Na1 O1 (aq)",
        ]
        all_formulas = [c.alphabetical_formula for c in self.comp]
        assert all_formulas == correct_formulas

    def test_num_atoms(self):
        correct_num_atoms = [1, 5, 1, 4, 13, 13, 72, 1, 3]
        all_natoms = [c.num_atoms for c in self.comp]
        assert all_natoms == correct_num_atoms

    def test_anonymized_formula(self):
        expected_formulas = [
            "A+1",
            "AB4-1",
            "A+2",
            "AB3-2",
            "AB6C6-3",
            "AB6C6-4",
            "AB3C5D27-3",
            "A+2",
            "ABC(aq)",
        ]
        for i, _ in enumerate(self.comp):
<<<<<<< HEAD
            self.assertEqual(self.comp[i].anonymized_formula, expected_formulas[i])
=======
            assert self.comp[i].anonymized_formula == expected_formulas[i]
>>>>>>> 02873b37

    def test_from_dict(self):
        sym_dict = {"P": 1, "O": 4, "charge": -2}
        assert Ion.from_dict(sym_dict).reduced_formula == "PO4[-2]", "Creation form sym_amount dictionary failed!"

    def test_as_dict(self):
        c = Ion.from_dict({"Mn": 1, "O": 4, "charge": -1})
        d = c.as_dict()
        correct_dict = {"Mn": 1.0, "O": 4.0, "charge": -1.0}
        assert d == correct_dict
        assert d["charge"] == correct_dict["charge"]
        correct_dict = {"Mn": 1.0, "O": 4.0, "charge": -1}
        d = c.to_reduced_dict
        assert d == correct_dict
        assert d["charge"] == correct_dict["charge"]

    def test_equals(self):
        random_z = random.randint(1, 92)
        fixed_el = Element.from_Z(random_z)
        other_z = random.randint(1, 92)
        while other_z == random_z:
            other_z = random.randint(1, 92)
        comp1 = Ion(Composition({fixed_el: 1, Element.from_Z(other_z): 0}), 1)
        other_z = random.randint(1, 92)
        while other_z == random_z:
            other_z = random.randint(1, 92)
        comp2 = Ion(Composition({fixed_el: 1, Element.from_Z(other_z): 0}), 1)
<<<<<<< HEAD
        self.assertEqual(
            comp1,
            comp2,
            "Composition equality test failed. " + f"{comp1.formula} should be equal to {comp2.formula}",
        )
        self.assertEqual(hash(comp1), hash(comp2), "Hashcode equality test failed!")
=======
        assert comp1 == comp2, f"Composition equality test failed. {comp1.formula} should be equal to {comp2.formula}"
        assert hash(comp1) == hash(comp2), "Hashcode equality test failed!"
>>>>>>> 02873b37

    def test_equality(self):
        assert self.comp[0] == (self.comp[0])
        assert not self.comp[0] == (self.comp[1])
        assert not self.comp[0] != (self.comp[0])
        assert self.comp[0] != (self.comp[1])

    def test_mul(self):
        assert (self.comp[1] * 4).formula == "Mn4 O16 -4", "Incorrect composition after addition!"

    def test_len(self):
        assert len(self.comp[1]) == 2, "Lengths are not equal!"

    def test_to_latex_string(self):
        correct_latex = [
            "Li$^{+1}$",
            "MnO$_{4}$$^{-1}$",
            "Mn$^{+2}$",
            "PO$_{3}$$^{-2}$",
            "Fe(CN)$_{6}$$^{-3}$",
            "Fe(CN)$_{6}$$^{-4}$",
            "FeP$_{3}$C$_{5}$O$_{27}$$^{-3}$",
            "Ca$^{+2}$",
            "NaOH",
        ]
        all_latex = [c.to_latex_string() for c in self.comp]
        assert all_latex == correct_latex


if __name__ == "__main__":
    unittest.main()<|MERGE_RESOLUTION|>--- conflicted
+++ resolved
@@ -105,11 +105,6 @@
         assert i.oxi_state_guesses()[0].get("S") == 6
         assert i.oxi_state_guesses()[0].get("O") == -2
 
-    def test_oxi_state_guesses(self):
-        i = Ion.from_formula("SO4-2")
-        assert i.oxi_state_guesses()[0].get("S") == 6
-        assert i.oxi_state_guesses()[0].get("O") == -2
-
     def test_alphabetical_formula(self):
         correct_formulas = [
             "Li1 +1",
@@ -143,11 +138,7 @@
             "ABC(aq)",
         ]
         for i, _ in enumerate(self.comp):
-<<<<<<< HEAD
-            self.assertEqual(self.comp[i].anonymized_formula, expected_formulas[i])
-=======
             assert self.comp[i].anonymized_formula == expected_formulas[i]
->>>>>>> 02873b37
 
     def test_from_dict(self):
         sym_dict = {"P": 1, "O": 4, "charge": -2}
@@ -175,17 +166,8 @@
         while other_z == random_z:
             other_z = random.randint(1, 92)
         comp2 = Ion(Composition({fixed_el: 1, Element.from_Z(other_z): 0}), 1)
-<<<<<<< HEAD
-        self.assertEqual(
-            comp1,
-            comp2,
-            "Composition equality test failed. " + f"{comp1.formula} should be equal to {comp2.formula}",
-        )
-        self.assertEqual(hash(comp1), hash(comp2), "Hashcode equality test failed!")
-=======
         assert comp1 == comp2, f"Composition equality test failed. {comp1.formula} should be equal to {comp2.formula}"
         assert hash(comp1) == hash(comp2), "Hashcode equality test failed!"
->>>>>>> 02873b37
 
     def test_equality(self):
         assert self.comp[0] == (self.comp[0])
