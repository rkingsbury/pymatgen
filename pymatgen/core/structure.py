--- conflicted
+++ resolved
@@ -3454,21 +3454,9 @@
         from pymatgen.io.gaussian import GaussianInput
         from pymatgen.io.xyz import XYZ
 
-<<<<<<< HEAD
-        fmt = "" if fmt is None else fmt.lower()
-        fname = os.path.basename(filename or "")
-        if fmt == "xyz" or fnmatch(fname.lower(), "*.xyz*"):
-            if self.charge != 0:
-                warnings.warn(
-                    f"Your molecule has a charge of {self.charge}, but the XYZ "
-                    "format only stores atomic positions, not charge. Using Molecule.from_file() "
-                    "with this file will result in an uncharged Molecule."
-                )
-=======
         fmt = fmt.lower()
         writer: Any
         if fmt == "xyz" or fnmatch(filename.lower(), "*.xyz*"):
->>>>>>> 7c70c1ad
             writer = XYZ(self)
         elif any(fmt == ext or fnmatch(filename.lower(), f"*.{ext}*") for ext in ["gjf", "g03", "g09", "com", "inp"]):
             writer = GaussianInput(self)
