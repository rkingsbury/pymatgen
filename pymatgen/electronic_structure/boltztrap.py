#!/usr/bin/env python

"""
This module provides classes to run and analyze boltztrap on pymatgen band
structure objects. Boltztrap is a software interpolating band structures and
computing materials properties from this band structure using Boltzmann
semi-classical transport theory.

Boltztrap has been developped by Georg Madsen.

http://www.icams.de/content/departments/ams/madsen/boltztrap.html

References are::

    Madsen, G. K. H., and Singh, D. J. (2006).
    BoltzTraP. A code for calculating band-structure dependent quantities.
    Computer Physics Communications, 175, 67-71
"""

from __future__ import division

__author__ = "Geoffroy Hautier"
__copyright__ = "Copyright 2013, The Materials Project"
__version__ = "1.0"
__maintainer__ = "Geoffroy Hautier"
__email__ = "geoffroy@uclouvain.be"
__status__ = "Development"
__date__ = "August 23, 2013"


import os
import math
import numpy as np
import tempfile
from pymatgen.core.lattice import Lattice
from pymatgen.symmetry.finder import SymmetryFinder
from pymatgen.electronic_structure.dos import Dos, Spin
from pymatgen.electronic_structure.plotter import DosPlotter
from pymatgen.util.io_utils import which
from pymatgen.util.decorators import requires
from pymatgen.core.units import Energy, Length
from pymatgen.core.physical_constants import e, ELECTRON_MASS
import subprocess
import matplotlib.pyplot as plt


class BoltztrapRunner():
    """
    This class is used to run Boltztrap on a band structure object
    """

    @requires(which('x_trans'),
              "BoltztrapRunner requires the executables 'x_trans' to be in "
              "the path. Please download the Boltztrap at "
              "http://www.icams.de/content/departments/ams/madsen/boltztrap"
              ".html and follow the instructions in the README to compile "
              "Bolztrap accordingly. Then add x_trans to your path")
    def __init__(self, bs, nelec, dos_type="HISTO", energy_grid=0.005,
                 lpfac=10, sym_nb=None):
        """
        Args:
            bs:
                A band structure object
            nelec:
                the number of electrons
            dos_type:
                two options here for the band structure integration: "HISTO"
                (histogram) or "TETRA" using the tetrahedon method. TETRA
                gives typically better results especially for DOSes but takes
                more time
            energy_grid:
                the energy steps used for the integration. in eV
            lpfac:
                the number of interpolation points in the real space. By
                default 10 gives 10 time more points in the real space than
                the number of kpoints given in reciprocal space
            sym_nb:
                ?
        """
        self.lpfac = lpfac
        self._bs = bs
        self._nelec = nelec
        self.dos_type = dos_type
        self.energy_grid = energy_grid
        self.sym_nb = sym_nb
        self.error = []

    def _make_energy_file(self, file_name):
        with open(file_name, 'w') as f:
            f.write("test\n")
            f.write(str(len(self._bs.kpoints))+"\n")
            for i in range(len(self._bs.kpoints)):
                tmp_eigs = []
                for spin in self._bs._bands:
                    for j in range(int(math.floor(self._bs._nb_bands * 0.9))):
                        tmp_eigs.append(Energy(self._bs._bands[spin][j][i] -
                                        self._bs.efermi, "eV").to("Ry"))
                tmp_eigs.sort()
                f.write("%12.8f %12.8f %12.8f %d\n"
                        % (self._bs.kpoints[i].frac_coords[0],
                           self._bs.kpoints[i].frac_coords[1],
                           self._bs.kpoints[i].frac_coords[2], len(tmp_eigs)))
                for j in range(len(tmp_eigs)):
                    f.write("%18.8f\n" % float(tmp_eigs[j]))

    def _make_struc_file(self, file_name):
        sym = SymmetryFinder(self._bs._structure, symprec=0.01)
        with open(file_name, 'w') as f:
            f.write(self._bs._structure.composition.formula+" " +
                    str(sym.get_spacegroup_symbol())+"\n")
            for i in range(3):
                line = ''
                for j in range(3):
                    line += "%12.5f" % (
                        Length(self._bs._structure.lattice.matrix[i][j],
                               "ang").to("bohr"))
                f.write(line+'\n')
            ops = sym.get_symmetry_dataset()['rotations']
            f.write(str(len(ops))+"\n")
            for c in ops:
                f.write('\n'.join([' '.join([str(int(i)) for i in row])
                                   for row in c]))
                f.write('\n')

    def _make_intrans_file(self, file_name,
                           doping=[1e15, 1e16, 1e17, 1e18, 1e19, 1e20]):
        with open(file_name, 'w') as fout:
            fout.write("GENE          # use generic interface\n")
            fout.write("1 0 0 0.0         # iskip (not presently used) idebug setgap shiftgap \n")
            fout.write(
                "0.0 %f 0.1 %6.1f     # Fermilevel (Ry),energygrid,energy span around Fermilevel, number of electrons\n"
                % (Energy(self.energy_grid, "eV").to("Ry"), self._nelec))
            fout.write("CALC                    # CALC (calculate expansion coeff), NOCALC read from file\n")
            fout.write("%d                        # lpfac, number of latt-points per k-point\n" % self.lpfac)
            fout.write("BOLTZ                     # run mode (only BOLTZ is supported)\n")
            fout.write(".15                       # (efcut) energy range of chemical potential\n")
            fout.write("800. 100.                  # Tmax, temperature grid\n")
            fout.write("-1.  # energyrange of bands given DOS output sig_xxx and dos_xxx (xxx is band number)\n")
            fout.write(self.dos_type+"\n")
            fout.write("1 0 0 -1\n")
            fout.write(str(2*len(doping))+"\n")
            for d in doping:
                fout.write(str(d)+"\n")
            for d in doping:
                fout.write(str(-d)+"\n")

    def _make_all_files(self, path):
        if self._bs.is_spin_polarized:
            self._make_energy_file(os.path.join(path, "boltztrap.energyso"))
        else:
            self._make_energy_file(os.path.join(path, "boltztrap.energy"))
        self._make_struc_file(os.path.join(path, "boltztrap.struct"))
        self._make_intrans_file(os.path.join(path, "boltztrap.intrans"))
<<<<<<< HEAD
    
    def run(self, prev_sigma=None, path_dir=None):
=======

    def run(self, prev_sigma=None):
        temp_dir = tempfile.mkdtemp()
>>>>>>> 443cc1aa
        dir_bz_name = "boltztrap"
        path_dir_orig = path_dir
        if path_dir is None:
            temp_dir = tempfile.mkdtemp()
            path_dir_orig = temp_dir
            path_dir = os.path.join(temp_dir, dir_bz_name)
        else:
            path_dir = os.path.join(path_dir_orig, dir_bz_name)
        if not os.path.exists(path_dir):
            os.mkdir(path_dir)
        else:
            for c in os.listdir(path_dir):
                os.remove(path_dir+"/"+c)
        os.chdir(path_dir)

        self._make_all_files(path_dir)
        if self._bs.is_spin_polarized:
            p = subprocess.Popen(["x_trans", "BoltzTraP", "-so"],
                                 stdout=subprocess.PIPE,
                                 stdin=subprocess.PIPE, stderr=subprocess.PIPE)
            p.wait()
        else:
            p = subprocess.Popen(["x_trans", "BoltzTraP"],
                                 stdout=subprocess.PIPE, stdin=subprocess.PIPE,
                                 stderr=subprocess.PIPE)
            p.wait()
        for c in p.communicate():
            if "STOP error in factorization" in c:
                raise BoltztrapError("STOP error in factorization")

        with open(os.path.join(path_dir, dir_bz_name+".outputtrans")) as f:
            warning = False
            for l in f:
                if "WARNING" in l:
                    warning = True
                    break
            if warning:
                print "There was a warning! Increase lpfac to " + \
                      str(self.lpfac * 2)
                self.lpfac *= 2
                self._make_intrans_file(os.path.join(path_dir,
                                                     dir_bz_name + ".intrans"))
                if self.lpfac > 100:
<<<<<<< HEAD
                    raise BoltztrapError("lpfac higher than 100 and still a warning")
                self.run(path_dir_orig)
        #here we check if the doping levels were well computed
        #sometimes boltztrap mess this up because of two small energy grids
        analyzer = BoltztrapAnalyzer.from_files(path_dir)
        doping_ok = True
        for doping in ['n', 'p']:
            for c in analyzer.mu_doping[doping]:
                if len(analyzer.mu_doping[doping][c])!=len(analyzer.doping[doping]):
                    doping_ok = False
                    break
                if doping == 'p' and \
                        sorted(analyzer.mu_doping[doping][c], reverse=True) != analyzer.mu_doping[doping][c]:
                    doping_ok = False
                    break
                if doping == 'n' and sorted(analyzer.mu_doping[doping][c]) != analyzer.mu_doping[doping][c]:
                    doping_ok=False
                    break
        if not doping_ok:
            self.energy_grid /= 10
            print "lowers energy grid to "+str(self.energy_grid)
            if self.energy_grid < 0.00005:
                raise BoltztrapError("energy grid lower than 0.00005 and still no good doping")
            self._make_intrans_file(path_dir + "/" + dir_bz_name + ".intrans")
            self.run(prev_sigma=None, path_dir=path_dir_orig)
=======
                    raise BoltztrapError(
                        "lpfac higher than 100 and still a warning")
                self.run()

>>>>>>> 443cc1aa
        analyzer = BoltztrapAnalyzer.from_files(path_dir)
        #here, we test if a property (eff_mass tensor) converges
        if prev_sigma is None or \
                abs(sum(analyzer.get_eig_average_eff_mass_tensor()['n']) / 3
<<<<<<< HEAD
                        - prev_sigma)\
                / prev_sigma > 0.05:
=======
                    - prev_sigma) / prev_sigma > 0.01:
>>>>>>> 443cc1aa
            if prev_sigma is not None:
                print abs(sum(analyzer.get_eig_average_eff_mass_tensor()['n'])
                          / 3 - prev_sigma) / prev_sigma, \
                    self.lpfac, \
                    analyzer.get_average_eff_mass_tensor(300, 1e18)
            self.lpfac *= 2
            if self.lpfac > 100:
<<<<<<< HEAD
                raise BoltztrapError("lpfac higher than 100 and still not converged")
=======
                raise BoltztrapError(
                    "lpfac higher than 100 and still a warning")
>>>>>>> 443cc1aa
            self._make_intrans_file(path_dir + "/" + dir_bz_name + ".intrans")
            self.run(
                prev_sigma=sum(analyzer.get_eig_average_eff_mass_tensor()
                               ['n']) / 3, path_dir=path_dir_orig)
        else:
            print "converged", \
                abs(sum(analyzer.get_eig_average_eff_mass_tensor()['n'])/3
                    - prev_sigma) / prev_sigma, \
                self.lpfac, analyzer.get_average_eff_mass_tensor(300, 1e18)
        return path_dir


class BoltztrapError(Exception):
    """
    Exception class for boltztrap.
    Raised when the boltztrap gives an error
    """

    def __init__(self, msg):
        self.msg = msg

    def __str__(self):
        return "BoltztrapError : " + self.msg


class BoltztrapAnalyzer():
    """
    class used to store all the data from a boltztrap run
    """

    def __init__(self, gap, mu_steps, cond, seebeck, kappa, hall, doping,
                 mu_doping, seebeck_doping, cond_doping, kappa_doping,
                 hall_doping, dos, carrier_conc, vol, warning):
        """
        Constructor taking directly all the data generated by Boltztrap. You
        won't probably use it directly but instead use the from_files and
        from_dict methods.

        Args:
            gap:
                The gap after interpolation in eV
            mu_steps:
                The steps of electron chemical potential (or Fermi level) in
                 eV.
            cond:
                The electronic conductivity tensor divided by a constant
                relaxation time (sigma/tau) at different temperature and
                fermi levels.
                The format is {temperature: [array of 3x3 tensors at each
                fermi level in mu_steps]}. The units are 1/(Ohm*m*s).
            seebeck:
                The Seebeck tensor at different temperatures and fermi levels
                The format is {temperature: [array of 3x3 tensors at each
                fermi level in mu_steps]}. The units are V/K
            kappa:
                The electronic thermal conductivity tensor divided by a
                constant relaxation time (kappa/tau) at different temperature
                and fermi levels. The format is {temperature: [array of 3x3
                tensors at each fermi level in mu_steps]}
                The units are W/(m*K*s)
            hall:
                The hall tensor at different temperature and fermi levels
                The format is {temperature: [array of 27 coefficients list at
                each fermi level in mu_steps]}
                The units are m^3/C
            doping:
                The different doping levels that have been given to Boltztrap
                The format is {'p':[],'n':[]} with an array of doping levels
                The units are cm^-3
            mu_doping:
                Gives the electron chemical potential (or Fermi level) for a
                given set of doping.
                Format is {'p':{temperature: [fermi levels],'n':{temperature:
                [fermi levels]}}
                the fermi level array is ordered according to the doping
                levels in doping units for doping are in cm^-3 and for Fermi
                level in eV
            seebeck_doping:
                The Seebeck tensor at different temperatures and doping levels
                The format is {'p': {temperature: [Seebeck tensors]},
                'n':{temperature: [Seebeck tensors]}}
                The [Seebeck tensors] array is ordered according to the
                doping levels in doping units for doping are in cm^-3 and for
                Seebeck in V/K
            cond_doping:
                The electronic conductivity tensor divided by a constant
                relaxation time (sigma/tau) at different temperatures and
                doping levels
                The format is {'p':{temperature: [conductivity tensors]},
                'n':{temperature: [conductivity tensors]}}
                The [conductivity tensors] array is ordered according to the
                doping levels in doping units for doping are in cm^-3 and for
                conductivity in 1/(Ohm*m*s)
            kappa_doping:
                The thermal conductivity tensor divided by a constant
                relaxation time (kappa/tau) at different temperatures and
                doping levels.
                The format is {'p':{temperature: [thermal conductivity
                tensors]},'n':{temperature: [thermal conductivity tensors]}}
                The [thermal conductivity tensors] array is ordered according
                to the doping levels in doping units for doping are in cm^-3
                and for thermal conductivity in W/(m*K*s)
            hall_doping:
                The Hall tensor at different temperatures and doping levels
                The format is {'p':{temperature: [Hall tensors]},
                'n':{temperature: [Hall tensors]}}
                The [Hall tensors] array is ordered according to the doping
                levels in doping and each Hall tensor is represented by a 27
                coefficients list.
                The units are m^3/C
            the concentration of carriers:
                in electron (or hole) per unit cell
            dos:
<<<<<<< HEAD
                The dos computed by Boltztrap
                given as a pymatgen Dos object
            vol:
                the volume of the unit cell in angstrom cube (A^3)
=======
                The dos computed by Boltztrap given as a pymatgen Dos object
>>>>>>> 443cc1aa
            warning:
                True if Boltztrap spitted out a warning
        """

        self.gap = gap
        self.mu_steps = mu_steps
        self.cond = cond
        self.seebeck = seebeck
        self.kappa = kappa
        self.hall = hall
        self.warning = warning
        self.doping = doping
        self.mu_doping = mu_doping
        self.seebeck_doping = seebeck_doping
        self.cond_doping = cond_doping
        self.kappa_doping = kappa_doping
        self.hall_doping = hall_doping
        self.carrier_conc = carrier_conc
        self.dos = dos
        self.vol = vol

    @staticmethod
    def _make_boltztrap_analyzer_from_data(
            data_full, data_hall, data_dos, temperature_steps, mu_steps,
            efermi, gap, doping, data_doping_full, data_doping_hall, vol,
            warning=False):
        """
        Make a BoltztrapAnalyzer object from raw data typically parse from
        files.
        """
        cond = {t: [] for t in temperature_steps}
        seebeck = {t: [] for t in temperature_steps}
        kappa = {t: [] for t in temperature_steps}
        hall = {t: [] for t in temperature_steps}
        carrier_conc = {t: [] for t in temperature_steps}
        dos_full = {'energy': [], 'density': []}
        warning = warning
        new_doping = {'p': [], 'n': []}
        for d in doping:
            if d > 0:
                new_doping['p'].append(d)
            else:
                new_doping['n'].append(-d)

        mu_doping = {'p': {t: [] for t in temperature_steps},
                     'n': {t: [] for t in temperature_steps}}
        seebeck_doping = {'p': {t: [] for t in temperature_steps},
                          'n': {t: [] for t in temperature_steps}}
        cond_doping = {'p': {t: [] for t in temperature_steps},
                       'n': {t: [] for t in temperature_steps}}
        kappa_doping = {'p': {t: [] for t in temperature_steps},
                        'n': {t: [] for t in temperature_steps}}
        hall_doping = {'p': {t: [] for t in temperature_steps},
                       'n': {t: [] for t in temperature_steps}}
        for d in data_full:
            carrier_conc[d[1]].append(d[2])
            tens_cond = [[d[3], d[4], d[5]],
                         [d[6], d[7], d[8]],
                         [d[9], d[10], d[11]]]
            cond[d[1]].append(tens_cond)
            tens_seebeck = [[d[12], d[13], d[14]],
                            [d[15], d[16], d[17]],
                            [d[18], d[19], d[20]]]
            seebeck[d[1]].append(tens_seebeck)
            tens_kappa = [[d[21], d[22], d[23]],
                          [d[24], d[25], d[26]],
                          [d[27], d[28], d[29]]]
            kappa[d[1]].append(tens_kappa)

        for d in data_hall:
            hall_tens = d[3:]
            hall[d[1]].append(hall_tens)

        for d in data_doping_full:
            tens_cond = [[d[2], d[3], d[4]],
                         [d[5], d[6], d[7]],
                         [d[8], d[9], d[10]]]
            tens_seebeck = [[d[11], d[12], d[13]],
                            [d[14], d[15], d[16]],
                            [d[17], d[18], d[19]]]
            tens_kappa = [[d[20], d[21], d[22]],
                          [d[23], d[24], d[25]],
                          [d[26], d[27], d[28]]]

            if d[1] < 0:
                mu_doping['n'][d[0]].append(Energy(d[-1], "Ry").to("eV"))
                cond_doping['n'][d[0]].append(tens_cond)
                seebeck_doping['n'][d[0]].append(tens_seebeck)
                kappa_doping['n'][d[0]].append(tens_kappa)
            else:
                mu_doping['p'][d[0]].append(Energy(d[-1], "Ry").to("eV"))
                cond_doping['p'][d[0]].append(tens_cond)
                seebeck_doping['p'][d[0]].append(tens_seebeck)
                kappa_doping['p'][d[0]].append(tens_kappa)

        for i in range(len(data_doping_hall)):
            hall_tens = [data_hall[i][j] for j in range(3, len(data_hall[i]))]
            if data_doping_hall[i][1] < 0:
                hall_doping['n'][data_doping_hall[i][0]].append(hall_tens)
            else:
                hall_doping['p'][data_doping_hall[i][0]].append(hall_tens)

        for t in data_dos:
            dos_full['energy'].append(t[0])
            dos_full['density'].append(t[1])

        dos = Dos(efermi, dos_full['energy'], {Spin.up: dos_full['density']})
        return BoltztrapAnalyzer(
            gap, mu_steps, cond, seebeck, kappa, hall, new_doping, mu_doping,
            seebeck_doping, cond_doping, kappa_doping, hall_doping, dos, carrier_conc,
            vol, warning)

    def get_mu_bounds(self, temp=300):
        return min(self.mu_doping['p'][temp]), max(self.mu_doping['n'][temp])

    def get_average_eff_mass_tensor(self, temperature=300, doping=1e18):
        """
        Gives the average effective mass tensor at a given temperature and
        doping level.
        The average effective mass tensor is defined as the integrated
        average of the second derivative
        This effective mass tensor takes into account:
        -non-parabolicity
        -multiple extrema
        -multiple bands

        Args:
            temperature:
                the temperature in K
            doping:
                the doping in cm^-3

        Returns:
            a dictionnary {'p':[[]],'n':[[]]}
            The arrays are 3x3 and represent the effective mass tensor
            The 'p' links to hole effective mass tensor and 'n' to electron
            effective mass tensor.
        """
        index = None
        import math
        results = {'p': [], 'n': []}
        for t in ['n', 'p']:
            for d in range(len(self.doping[t])):
                if math.fabs(self.doping[t][d]-doping) < 0.001:
                    index = d
            results[t] = np.linalg.inv(
                self.cond_doping[t][temperature][index]) * doping \
                * 10 ** 6 * e ** 2 / ELECTRON_MASS
        return results

    def get_eig_average_eff_mass_tensor(self, temperature=300, doping=1e18):
        """
        Gives the eigenvalues of the average effective mass tensor at a given
        temperature and doping level. The average effective mass tensor is
        defined as the integrated average of the second derivative
        This effective mass tensor takes into account:
        -non-parabolicity
        -multiple extrema
        -multiple bands

        Args:
            temperature:
                the temperature in K
            doping:
                the doping in cm^-3

        Returns:
            a dictionnary {'p':[],'n':[]}
            The list contains the sorted three eigenvalues of the symmetric
            tensor. The 'p' links to hole effective mass tensor and 'n' to
            electron effective mass tensor.
        """
        return {'p':
                sorted(np.linalg.eig(self.get_average_eff_mass_tensor(
                    temperature=temperature, doping=doping)['p'])[0]),
                'n':
                sorted(np.linalg.eig(self.get_average_eff_mass_tensor(
                    temperature=temperature, doping=doping)['n'])[0])}

    @staticmethod
    def from_files(path_dir):
        """
        get a BoltztrapAnalyzer object from a set of files

        Args:
            path_dir:
                directory where the boltztrap files are

        Returns:
            a BoltztrapAnalyzer object

        """
        t_steps = set()
        m_steps = set()
        gap = None
        doping = []
        data_doping_full = []
        data_doping_hall = []
        with open(os.path.join(path_dir, "boltztrap.condtens"), 'r') as f:
            data_full = []
            for line in f:
                if not line.startswith("#"):
                    t_steps.add(int(float(line.split()[1])))
                    m_steps.add(float(line.split()[0]))
                    data_full.append([float(c) for c in line.split()])

        with open(os.path.join(path_dir, "boltztrap.halltens"), 'r') as f:
            data_hall = []
            for line in f:
                if not line.startswith("#"):
                    data_hall.append([float(c) for c in line.split()])

        data_dos = []
        with open(os.path.join(path_dir, "boltztrap.transdos"), 'r') as f:
            for line in f:
                if not line.startswith(" #"):
                    data_dos.append([Energy(line.split()[0], "Ry").to("eV"),
                                     2 * Energy(line.split()[1],
                                                "eV").to("Ry")])

        with open(os.path.join(path_dir, "boltztrap.outputtrans"), 'r') as f:
            warning = False
            step = 0
            for line in f:
                if "WARNING" in line:
                    warning = True
                if line.startswith("VBM"):
                    efermi = Energy(line.split()[1], "Ry").to("eV")

                if step == 2:
                    l_tmp = line.split("-")[1:]
                    doping.extend([-float(d) for d in l_tmp])
                    step = 0

                if step == 1:
                    doping.extend([float(d) for d in line.split()])
                    step = 2

                if line.startswith("Doping levels to be output for") or \
                        line.startswith(" Doping levels to be output for"):
                    step = 1

                if line.startswith("Egap:"):
                    gap = float(line.split()[1])
        if len(doping) != 0:
            with open(os.path.join(path_dir, "fort.26"), 'r') as f:
                for line in f:
                    if not line.startswith("#") and len(line) > 2:
                        data_doping_full.append([float(c)
                                                 for c in line.split()])

            with open(os.path.join(path_dir, "fort.27"), 'r') as f:
                for line in f:
                    if not line.startswith("#") and len(line) > 2:
<<<<<<< HEAD
                        data_doping_hall.append([float(c) for c in line.split()])

        with open(os.path.join(path_dir, "boltztrap.struct"), 'r') as f:
            tokens = f.readlines()
            vol = Lattice([[float(tokens[i].split()[j]) for j in range(3)] for i in range(1,4)]).volume*bohr_in_A**3
        return BoltztrapAnalyzer._make_boltztrap_analyzer_from_data(
            data_full, data_hall, data_dos, sorted([t for t in t_steps]),
            sorted([m*Ry_in_eV for m in m_steps]), efermi, gap * Ry_in_eV,
            doping, data_doping_full, data_doping_hall, vol, warning)
=======
                        data_doping_hall.append([float(c)
                                                 for c in line.split()])
        return BoltztrapAnalyzer._make_boltztrap_analyzer_from_data(
            data_full, data_hall, data_dos, sorted([t for t in t_steps]),
            sorted([Energy(m, "Ry").to("eV") for m in m_steps]), efermi,
            Energy(gap, "Ry").to("eV"), doping, data_doping_full,
            data_doping_hall, warning)
>>>>>>> 443cc1aa

    @property
    def to_dict(self):
        from pymatgen.util.io_utils import clean_json
        results = {'gap': self.gap,
                   'mu_steps': self.mu_steps,
                   'cond': self.cond,
                   'seebeck': self.seebeck,
                   'kappa': self.kappa,
                   'hall': self.hall,
                   'warning': self.warning, 'doping': self.doping,
                   'mu_doping': self.mu_doping,
                   'seebeck_doping': self.seebeck_doping,
                   'cond_doping': self.cond_doping,
                   'kappa_doping': self.kappa_doping,
                   'hall_doping': self.hall_doping,
                   'dos': self.dos.to_dict,
                   'carrier_conc': self.carrier_conc,
                   'vol': self.vol}
        return clean_json(results)

    @staticmethod
    def from_dict(data):
        def _make_float_array(a):
            res = [[0.0, 0.0, 0.0], [0.0, 0.0, 0.0], [0.0, 0.0, 0.0]]
            for i in range(3):
                for j in range(3):
                    res[i][j] = float(a[i][j])
            return res

        def _make_float_hall(a):
            return [i for i in a[:27]]

        return BoltztrapAnalyzer(
            float(data['gap']), [float(d) for d in data['mu_steps']],
            {int(d): [_make_float_array(v) for v in data['cond'][d]]
             for d in data['cond']},
            {int(d): [_make_float_array(v) for v in data['seebeck'][d]]
             for d in data['seebeck']},
            {int(d): [_make_float_array(v) for v in data['kappa'][d]]
             for d in data['kappa']},
            {int(d): [_make_float_hall(v) for v in data['hall'][d]]
             for d in data['hall']},
            {'p': [float(d) for d in data['doping']['p']],
             'n': [float(d) for d in data['doping']['n']]},
            {'p': {int(d): [float(v) for v in data['mu_doping']['p'][d]]
                   for d in data['mu_doping']['p']},
             'n': {int(d): [float(v) for v in data['mu_doping']['n'][d]]
                   for d in data['mu_doping']['n']}},
            {'p': {int(d): [_make_float_array(v)
                            for v in data['seebeck_doping']['p'][d]]
                   for d in data['seebeck_doping']['p']},
             'n': {int(d): [_make_float_array(v)
                            for v in data['seebeck_doping']['n'][d]]
                   for d in data['seebeck_doping']['n']}},
            {'p': {int(d): [_make_float_array(v)
                            for v in data['cond_doping']['p'][d]]
                   for d in data['cond_doping']['p']},
             'n': {int(d): [_make_float_array(v)
                            for v in data['cond_doping']['n'][d]]
                   for d in data['cond_doping']['n']}},
            {'p': {int(d): [_make_float_array(v)
                            for v in data['kappa_doping']['p'][d]]
                   for d in data['kappa_doping']['p']},
             'n': {int(d): [_make_float_array(v)
                            for v in data['kappa_doping']['n'][d]]
                   for d in data['kappa_doping']['n']}},
            {'p': {int(d): [_make_float_hall(v)
                            for v in data['hall_doping']['p'][d]]
                   for d in data['hall_doping']['p']},
             'n': {int(d): [_make_float_hall(v)
                            for v in data['hall_doping']['n'][d]]
                   for d in data['hall_doping']['n']}},
            Dos.from_dict(data['dos']), data['carrier_conc'],
            data['vol'], str(data['warning']))


class BoltztrapPlotter():
    """
    class containing methods to plot the data from Boltztrap
    """

    def __init__(self, bz):
        """
        Args:
            bz:
                a BoltztrapAnalyzer object
        """
        self._bz = bz

    def _plot_doping(self, temp):
        limit = 2.21e15
        plt.axvline(self._bz.mu_doping['n'][temp][1], linewidth=3.0,
                    linestyle="--")
        plt.text(self._bz.mu_doping['n'][temp][1] + 0.01,
                 limit,
                 "$n$=10$^{" + str(math.log10(self._bz.doping['n'][1])) + "}$",
                 color='b')
        plt.axvline(self._bz.mu_doping['n'][temp][-1], linewidth=3.0,
                    linestyle="--")
        plt.text(self._bz.mu_doping['n'][temp][-1] + 0.01,
                 limit,
                 "$n$=10$^{" + str(math.log10(self._bz.doping['n'][-1]))
                 + "}$", color='b')
        plt.axvline(self._bz.mu_doping['p'][temp][1], linewidth=3.0,
                    linestyle="--")
        plt.text(self._bz.mu_doping['p'][temp][1] + 0.01,
                 limit,
                 "$p$=10$^{" + str(math.log10(self._bz.doping['p'][1])) + "}$",
                 color='b')
        plt.axvline(self._bz.mu_doping['p'][temp][-1], linewidth=3.0,
                    linestyle="--")
        plt.text(self._bz.mu_doping['p'][temp][-1] + 0.01,
                 limit, "$p$=10$^{" +
                        str(math.log10(self._bz.doping['p'][-1])) + "}$",
                 color='b')

    def _plot_BG_limits(self):
        plt.axvline(0.0, color='k', linewidth=3.0)
        plt.axvline(self._bz.gap, color='k', linewidth=3.0)

    def plot_seebeck(self, temp=300):
        plt.plot(self._bz.mu_steps, [np.linalg.eig(c)[0] * 1e6
                                     for c in self._bz.seebeck[temp]],
                 linewidth=3.0)
        self._plot_BG_limits()
        self._plot_doping(temp)
        plt.legend(['S$_1$', 'S$_2$', 'S$_3$'])
        plt.xlim(-0.5, self._bz.gap+0.5)
        plt.ylabel("Seebeck coefficient ($\mu$V/K)", fontsize=30.0)
        plt.xlabel("E-E$_f$ (eV)", fontsize=30)
        plt.xticks(fontsize=25)
        plt.yticks(fontsize=25)
        plt.show()

    def plot_power_factor(self, temp=300):
        print "blah"
        matrix = []
        for i in range(len(self._bz.mu_steps)):
            matrix.append(np.dot(np.dot(self._bz.seebeck[temp][i],
                                        self._bz.seebeck[temp][i]),
                                 self._bz.cond[temp][i]))
        plt.plot(self._bz.mu_steps, [sorted(np.linalg.eig(c)[0] * 1e6 * 0.01)
                                     for c in matrix],
                 linewidth=3.0)
        self._plot_BG_limits()
        self._plot_doping(temp)
        plt.xlim(-0.5, self._bz.gap + 0.5)
        plt.ylabel("power factor (S$^2$ * $\sigma$/${\\tau}$)", fontsize=30)
        plt.xlabel("E-E$_f$ (eV)", fontsize=30)
        plt.xticks(fontsize=25)
        plt.yticks(fontsize=25)
        plt.show()

    def plot_conductivity(self, temp=300):
        plt.semilogy(self._bz.mu_steps, [sorted(np.linalg.eig(c)[0] * 0.01)
                                         for c in self._bz.cond[temp]],
                     linewidth=3.0)
        self._plot_BG_limits()
        self._plot_doping(temp)
        plt.legend(['$\sigma_1$', '$\sigma_2$', '$\sigma_3$'])
        plt.xlim(-0.5, self._bz.gap + 0.5)
        plt.ylim([1e13, 1e20])
        plt.ylabel("conductivity, $\sigma$/${\\tau}$ (1/($\Omega$ m s))",
                   fontsize=30.0)
        plt.xlabel("E-E$_f$ (eV)", fontsize=30.0)
        plt.xticks(fontsize=25)
        plt.yticks(fontsize=25)
        plt.show()

    def plot_dos(self):
        plotter = DosPlotter(sigma=0.05)
        plotter.add_dos("t", self._bz.dos)
        plotter.get_plot().show()

    def plot_carriers(self, temp=300):
        pylab.semilogy(self._bz.mu_steps,
                       abs(self._bz.carrier_conc[temp]/(self._bz.vol*1e-24)),
                       linewidth=3.0, color='r')
        self._plot_BG_limits()
        self._plot_doping(temp)
        pylab.xlim(-0.5, self._bz.gap+0.5)
        pylab.ylim(1e14,1e22)
        pylab.ylabel("carrier concentration (cm-3)", fontsize=30.0)
        pylab.xlabel("E-E$_f$ (eV)", fontsize=30)
        pylab.xticks(fontsize=25)
        pylab.yticks(fontsize=25)
        pylab.show()
<|MERGE_RESOLUTION|>--- conflicted
+++ resolved
@@ -151,14 +151,8 @@
             self._make_energy_file(os.path.join(path, "boltztrap.energy"))
         self._make_struc_file(os.path.join(path, "boltztrap.struct"))
         self._make_intrans_file(os.path.join(path, "boltztrap.intrans"))
-<<<<<<< HEAD
-    
+
     def run(self, prev_sigma=None, path_dir=None):
-=======
-
-    def run(self, prev_sigma=None):
-        temp_dir = tempfile.mkdtemp()
->>>>>>> 443cc1aa
         dir_bz_name = "boltztrap"
         path_dir_orig = path_dir
         if path_dir is None:
@@ -202,7 +196,6 @@
                 self._make_intrans_file(os.path.join(path_dir,
                                                      dir_bz_name + ".intrans"))
                 if self.lpfac > 100:
-<<<<<<< HEAD
                     raise BoltztrapError("lpfac higher than 100 and still a warning")
                 self.run(path_dir_orig)
         #here we check if the doping levels were well computed
@@ -228,22 +221,12 @@
                 raise BoltztrapError("energy grid lower than 0.00005 and still no good doping")
             self._make_intrans_file(path_dir + "/" + dir_bz_name + ".intrans")
             self.run(prev_sigma=None, path_dir=path_dir_orig)
-=======
-                    raise BoltztrapError(
-                        "lpfac higher than 100 and still a warning")
-                self.run()
-
->>>>>>> 443cc1aa
         analyzer = BoltztrapAnalyzer.from_files(path_dir)
         #here, we test if a property (eff_mass tensor) converges
         if prev_sigma is None or \
                 abs(sum(analyzer.get_eig_average_eff_mass_tensor()['n']) / 3
-<<<<<<< HEAD
                         - prev_sigma)\
                 / prev_sigma > 0.05:
-=======
-                    - prev_sigma) / prev_sigma > 0.01:
->>>>>>> 443cc1aa
             if prev_sigma is not None:
                 print abs(sum(analyzer.get_eig_average_eff_mass_tensor()['n'])
                           / 3 - prev_sigma) / prev_sigma, \
@@ -251,12 +234,7 @@
                     analyzer.get_average_eff_mass_tensor(300, 1e18)
             self.lpfac *= 2
             if self.lpfac > 100:
-<<<<<<< HEAD
                 raise BoltztrapError("lpfac higher than 100 and still not converged")
-=======
-                raise BoltztrapError(
-                    "lpfac higher than 100 and still a warning")
->>>>>>> 443cc1aa
             self._make_intrans_file(path_dir + "/" + dir_bz_name + ".intrans")
             self.run(
                 prev_sigma=sum(analyzer.get_eig_average_eff_mass_tensor()
@@ -370,14 +348,10 @@
             the concentration of carriers:
                 in electron (or hole) per unit cell
             dos:
-<<<<<<< HEAD
                 The dos computed by Boltztrap
                 given as a pymatgen Dos object
             vol:
                 the volume of the unit cell in angstrom cube (A^3)
-=======
-                The dos computed by Boltztrap given as a pymatgen Dos object
->>>>>>> 443cc1aa
             warning:
                 True if Boltztrap spitted out a warning
         """
@@ -632,25 +606,18 @@
             with open(os.path.join(path_dir, "fort.27"), 'r') as f:
                 for line in f:
                     if not line.startswith("#") and len(line) > 2:
-<<<<<<< HEAD
+
                         data_doping_hall.append([float(c) for c in line.split()])
 
         with open(os.path.join(path_dir, "boltztrap.struct"), 'r') as f:
             tokens = f.readlines()
-            vol = Lattice([[float(tokens[i].split()[j]) for j in range(3)] for i in range(1,4)]).volume*bohr_in_A**3
+            vol = Lattice([[Length(float(tokens[i].split()[j]), "bohr").to("ang")
+                            for j in range(3)] for i in range(1, 4)]).volume
         return BoltztrapAnalyzer._make_boltztrap_analyzer_from_data(
             data_full, data_hall, data_dos, sorted([t for t in t_steps]),
-            sorted([m*Ry_in_eV for m in m_steps]), efermi, gap * Ry_in_eV,
+            sorted([Energy(m, "Ry").to("eV") for m in m_steps]), efermi, Energy(gap, "Ry").to("eV"),
             doping, data_doping_full, data_doping_hall, vol, warning)
-=======
-                        data_doping_hall.append([float(c)
-                                                 for c in line.split()])
-        return BoltztrapAnalyzer._make_boltztrap_analyzer_from_data(
-            data_full, data_hall, data_dos, sorted([t for t in t_steps]),
-            sorted([Energy(m, "Ry").to("eV") for m in m_steps]), efermi,
-            Energy(gap, "Ry").to("eV"), doping, data_doping_full,
-            data_doping_hall, warning)
->>>>>>> 443cc1aa
+
 
     @property
     def to_dict(self):
@@ -827,15 +794,15 @@
         plotter.get_plot().show()
 
     def plot_carriers(self, temp=300):
-        pylab.semilogy(self._bz.mu_steps,
+        plt.semilogy(self._bz.mu_steps,
                        abs(self._bz.carrier_conc[temp]/(self._bz.vol*1e-24)),
                        linewidth=3.0, color='r')
         self._plot_BG_limits()
         self._plot_doping(temp)
-        pylab.xlim(-0.5, self._bz.gap+0.5)
-        pylab.ylim(1e14,1e22)
-        pylab.ylabel("carrier concentration (cm-3)", fontsize=30.0)
-        pylab.xlabel("E-E$_f$ (eV)", fontsize=30)
-        pylab.xticks(fontsize=25)
-        pylab.yticks(fontsize=25)
-        pylab.show()
+        plt.xlim(-0.5, self._bz.gap+0.5)
+        plt.ylim(1e14,1e22)
+        plt.ylabel("carrier concentration (cm-3)", fontsize=30.0)
+        plt.xlabel("E-E$_f$ (eV)", fontsize=30)
+        plt.xticks(fontsize=25)
+        plt.yticks(fontsize=25)
+        plt.show()
