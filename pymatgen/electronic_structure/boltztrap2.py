"""
BoltzTraT2 is a python software interpolating band structures and
computing materials properties from dft band structure using Boltzmann
semi-classical transport theory.
This module provides a pymatgen interface to BoltzTraT2.
Some of the code is written following the examples provided in BoltzTraP2

BoltzTraT2 has been developed by Georg Madsen, Jesús Carrete, Matthieu J. Verstraete.

https://gitlab.com/sousaw/BoltzTraP2
https://www.sciencedirect.com/science/article/pii/S0010465518301632

References are:

<<<<<<< HEAD
    Georg K.H.Madsen, Jesús Carrete, Matthieu J.Verstraete;
=======
    Georg K.H.Madsen, Jesús Carrete, Matthieu J.Verstraete
>>>>>>> b94ed28d
    BoltzTraP2, a program for interpolating band structures and
    calculating semi-classical transport coefficients
    Computer Physics Communications 231, 140-145, 2018

    Madsen, G. K. H., and Singh, D. J. (2006).
    BoltzTraP. A code for calculating band-structure dependent quantities.
    Computer Physics Communications, 175, 67-71

TODO:
- spin polarized bands
- read first derivative of the eigenvalues from vasprun.xml (mommat)
- handle magnetic moments (magmom)
"""

import numpy as np
import matplotlib.pyplot as plt
from monty.serialization import dumpfn
from pymatgen.symmetry.bandstructure import HighSymmKpath
from pymatgen.electronic_structure.bandstructure import \
    BandStructureSymmLine, Kpoint, Spin
from pymatgen.io.vasp import Vasprun
from pymatgen.io.ase import AseAtomsAdaptor
from pymatgen.electronic_structure.dos import Dos, CompleteDos, Orbital
from pymatgen.electronic_structure.boltztrap import BoltztrapError
from pymatgen.electronic_structure.plotter import BSPlotter, DosPlotter

try:
    from BoltzTraP2 import sphere
    from BoltzTraP2 import fite
    from BoltzTraP2 import bandlib as BL
    from BoltzTraP2 import units
except ImportError:
    raise BoltztrapError("BoltzTraP2 has to be installed and working")

__author__ = "Francesco Ricci"
__copyright__ = "Copyright 2018, The Materials Project"
__version__ = "1.0"
__maintainer__ = "Fracesco Ricci"
__email__ = "frankyricci@gmail.com"
__status__ = "Development"
__date__ = "August 2018"


class BandstructureLoader:
    """Loader for Bandsstrcture object"""

    def __init__(self, bs_obj, structure=None, nelect=None, spin=None):
        """
        :param bs_obj:
        :param structure:
        :param nelect:
        :param spin:
        """
        self.kpoints = np.array([kp.frac_coords for kp in bs_obj.kpoints])

        if structure is None:
            self.structure = bs_obj.structure
        else:
            self.structure = structure

        self.atoms = AseAtomsAdaptor.get_atoms(self.structure)
        self.proj = None

        if len(bs_obj.bands) == 1:
            e = list(bs_obj.bands.values())[0]
            self.ebands = e * units.eV
            self.dosweight = 2.0
            if bs_obj.projections:
                self.proj = bs_obj.projections[Spin.up].transpose((1, 0, 3, 2))

        elif len(bs_obj.bands) == 2:
            if not spin:
                raise BaseException("spin-polarized bs, you need to select a spin")
            elif spin in (-1, 1):
                e = bs_obj.bands[Spin(spin)]
                self.ebands = e * units.eV
                self.dosweight = 1.0
                if bs_obj.projections:
                    self.proj = bs_obj.projections[Spin(spin)].transpose((1, 0, 3, 2))

        self.lattvec = self.atoms.get_cell().T * units.Angstrom
        self.mommat = None
        self.magmom = None
        self.fermi = bs_obj.efermi * units.eV

        self.nelect = nelect
        self.UCvol = self.structure.volume * units.Angstrom ** 3

        self.spin = spin

        if not bs_obj.is_metal() and not spin:
            self.vbm_idx = list(bs_obj.get_vbm()['band_index'].values())[0][-1]
            self.cbm_idx = list(bs_obj.get_cbm()['band_index'].values())[0][0]

    def get_lattvec(self):
        """
        :return: The lattice vectors.
        """
        try:
            self.lattvec
        except AttributeError:
            self.lattvec = self.atoms.get_cell().T * units.Angstrom
        return self.lattvec

    def bandana(self, emin=-np.inf, emax=np.inf):
        """Cut out bands outside the range (emin,emax)"""
        bandmin = np.min(self.ebands, axis=1)
        bandmax = np.max(self.ebands, axis=1)
        ii = np.nonzero(bandmin < emax)
        nemax = ii[0][-1]
        ii = np.nonzero(bandmax > emin)
        nemin = ii[0][0]
        # BoltzTraP2.misc.info("BANDANA output")
        # for iband in range(len(self.ebands)):
        # BoltzTraP2.misc.info(iband, bandmin[iband], bandmax[iband], (
        # (bandmin[iband] < emax) & (bandmax[iband] > emin)))
        self.ebands = self.ebands[nemin:nemax + 1]

        if isinstance(self.proj, np.ndarray):
            self.proj = self.proj[:, nemin:nemax + 1, :, :]

        if self.mommat is not None:
            self.mommat = self.mommat[:, nemin:nemax + 1, :]
        # Removing bands may change the number of valence electrons
        if self.nelect is not None:
            self.nelect -= self.dosweight * nemin
        return nemin, nemax

    def set_upper_lower_bands(self, e_lower, e_upper):
        """
            Set fake upper/lower bands, useful to set the same energy
            range in the spin up/down bands when calculating the DOS
        """
        lower_band = e_lower * np.ones((1, self.ebands.shape[1]))
        upper_band = e_upper * np.ones((1, self.ebands.shape[1]))

        self.ebands = np.vstack((lower_band, self.ebands, upper_band))
        if isinstance(self.proj, np.ndarray):
            proj_lower = self.proj[:, 0:1, :, :]
            proj_upper = self.proj[:, -1:, :, :]
            self.proj = np.concatenate((proj_lower, self.proj, proj_upper), axis=1)

    def get_volume(self):
        """
        :return: Volume
        """
        try:
            self.UCvol
        except AttributeError:
            lattvec = self.get_lattvec()
            self.UCvol = np.abs(np.linalg.det(lattvec))
        return self.UCvol


class VasprunLoader:
    """Loader for Vasprun object"""

    def __init__(self, vrun_obj=None):
        """
        :param vrun_obj: Vasprun object.
        """
        if vrun_obj:
            self.kpoints = np.array(vrun_obj.actual_kpoints)
            self.structure = vrun_obj.final_structure
            self.atoms = AseAtomsAdaptor.get_atoms(self.structure)
            self.proj = None
            if len(vrun_obj.eigenvalues) == 1:
                e = list(vrun_obj.eigenvalues.values())[0]
                self.ebands = e[:, :, 0].transpose() * units.eV
                self.dosweight = 2.0
                if vrun_obj.projected_eigenvalues:
                    self.proj = list(vrun_obj.projected_eigenvalues.values())[0]

            elif len(vrun_obj.eigenvalues) == 2:
                raise BoltztrapError("spin bs case not implemented")

            self.lattvec = self.atoms.get_cell().T * units.Angstrom

            # TODO: read mommat from vasprun
            self.mommat = None
            self.magmom = None
            self.spin = None
            self.fermi = vrun_obj.efermi * units.eV
            self.nelect = vrun_obj.parameters['NELECT']
            self.UCvol = self.structure.volume * units.Angstrom ** 3

    def from_file(self, vasprun_file):
        """Get a vasprun.xml file and return a VasprunLoader"""
        vrun_obj = Vasprun(vasprun_file, parse_projected_eigen=True)
        return VasprunLoader(vrun_obj)

    def get_lattvec(self):
        """
        :return: Lattice vectors
        """
        try:
            self.lattvec
        except AttributeError:
            self.lattvec = self.atoms.get_cell().T * units.Angstrom
        return self.lattvec

    def bandana(self, emin=-np.inf, emax=np.inf):
        """Cut out bands outside the range (emin,emax)"""
        bandmin = np.min(self.ebands, axis=1)
        bandmax = np.max(self.ebands, axis=1)
        ii = np.nonzero(bandmin < emax)
        nemax = ii[0][-1]
        ii = np.nonzero(bandmax > emin)
        nemin = ii[0][0]
        # BoltzTraP2.misc.info("BANDANA output")
        # for iband in range(len(self.ebands)):
        # BoltzTraP2.misc.info(iband, bandmin[iband], bandmax[iband], (
        # (bandmin[iband] < emax) & (bandmax[iband] > emin)))
        self.ebands = self.ebands[nemin:nemax]

        if isinstance(self.proj, np.ndarray):
            self.proj = self.proj[:, nemin:nemax, :, :]

        if self.mommat is not None:
            self.mommat = self.mommat[:, nemin:nemax, :]
        # Removing bands may change the number of valence electrons
        if self.nelect is not None:
            self.nelect -= self.dosweight * nemin
        return nemin, nemax

    def get_volume(self):
        """
        :return: Volume of cell
        """
        try:
            self.UCvol
        except AttributeError:
            lattvec = self.get_lattvec()
            self.UCvol = np.abs(np.linalg.det(lattvec))
        return self.UCvol


class BztInterpolator:
    """
<<<<<<< HEAD
        Interpolate the dft band structures

=======
    Interpolate the dft band structures
    """

    def __init__(self, data, lpfac=10, energy_range=1.5, curvature=True):
        """
>>>>>>> b94ed28d
        Args:
            data: A loader
            lpfac: the number of interpolation points in the real space. By
                default 10 gives 10 time more points in the real space than
                the number of kpoints given in reciprocal space.
            energy_range: usually the interpolation is not needed on the entire energy
                range but on a specific range around the fermi level.
                This energy in eV fix the range around the fermi level (E_fermi-energy_range,E_fermi+energy_range) of
                bands that will be interpolated
                and taken into account to calculate the transport properties.
            curvature: boolean value to enable/disable the calculation of second
                derivative related trasport properties (Hall coefficient).
        Example:
            data = VasprunLoader().from_file('vasprun.xml')
            bztInterp = BztInterpolator(data)
        """
        self.data = data
        num_kpts = self.data.kpoints.shape[0]
        self.efermi = self.data.fermi
        self.nemin, self.nemax = self.data.bandana(emin=self.efermi - (energy_range * units.eV),
                                                   emax=self.efermi + (energy_range * units.eV))
        self.equivalences = sphere.get_equivalences(self.data.atoms, self.data.magmom,
                                                    num_kpts * lpfac)
        self.coeffs = fite.fitde3D(self.data, self.equivalences)
        self.eband, self.vvband, self.cband = fite.getBTPbands(self.equivalences,
                                                               self.coeffs, self.data.lattvec,
                                                               curvature=curvature)

    def get_band_structure(self):
        """Return a BandStructureSymmLine object interpolating bands along a
        High symmetry path calculated from the structure using HighSymmKpath function"""

        kpath = HighSymmKpath(self.data.structure)
        kpt_line = [Kpoint(k, self.data.structure.lattice) for k
                    in
                    kpath.get_kpoints(coords_are_cartesian=False)[
                        0]]
        kpoints = np.array(
            [kp.frac_coords for kp in kpt_line])

        labels_dict = {l: k for k, l in zip(
            *kpath.get_kpoints(coords_are_cartesian=False)) if l}

        lattvec = self.data.get_lattvec()
        egrid, vgrid = fite.getBands(kpoints, self.equivalences, lattvec, self.coeffs)

        bands_dict = {Spin.up: (egrid / units.eV)}

        sbs = BandStructureSymmLine(kpoints, bands_dict,
                                    self.data.structure.lattice.reciprocal_lattice,
                                    self.efermi / units.eV,
                                    labels_dict=labels_dict)
        return sbs

    def get_dos(self, partial_dos=False, npts_mu=10000, T=None):
        """
            Return a Dos object interpolating bands

            Args:
                partial_dos: if True, projections will be interpolated as well
                    and partial doses will be return. Projections must be available
                    in the loader.
                npts_mu: number of energy points of the Dos
                T: parameter used to smooth the Dos
        """
        spin = self.data.spin if isinstance(self.data.spin, int) else 1

        energies, densities, vvdos, cdos = BL.BTPDOS(self.eband, self.vvband, npts=npts_mu)
        if T is not None:
            densities = BL.smoothen_DOS(energies, densities, T)

        tdos = Dos(self.efermi / units.eV, energies / units.eV,
                   {Spin(spin): densities})

        if partial_dos:
            tdos = self.get_partial_doses(tdos=tdos, npts_mu=npts_mu, T=T)

        return tdos

    def get_partial_doses(self, tdos, npts_mu, T):
        """
<<<<<<< HEAD
            Return a CompleteDos object interpolating the projections

            tdos: total dos previously calculated
            npts_mu: number of energy points of the Dos
            T: parameter used to smooth the Dos
=======
        Return a CompleteDos object interpolating the projections

        tdos: total dos previously calculated
        npts_mu: number of energy points of the Dos
        T: parameter used to smooth the Dos
>>>>>>> b94ed28d
        """
        spin = self.data.spin if isinstance(self.data.spin, int) else 1

        if not isinstance(self.data.proj, np.ndarray):
            raise BoltztrapError("No projections loaded.")

        bkp_data_ebands = np.copy(self.data.ebands)

        pdoss = {}
        # for spin in self.data.proj:
        for isite, site in enumerate(self.data.structure.sites):
            if site not in pdoss:
                pdoss[site] = {}
            for iorb, orb in enumerate(Orbital):
                if iorb == self.data.proj.shape[-1]:
                    break

                if orb not in pdoss[site]:
                    pdoss[site][orb] = {}

                self.data.ebands = self.data.proj[:, :, isite, iorb].T
                coeffs = fite.fitde3D(self.data, self.equivalences)
                proj, vvproj, cproj = fite.getBTPbands(self.equivalences,
                                                       coeffs, self.data.lattvec)

                edos, pdos = BL.DOS(self.eband, npts=npts_mu, weights=np.abs(proj.real))

                if T is not None:
                    pdos = BL.smoothen_DOS(edos, pdos, T)

                pdoss[site][orb][Spin(spin)] = pdos

        self.data.ebands = bkp_data_ebands

        return CompleteDos(self.data.structure, total_dos=tdos, pdoss=pdoss)


class BztTransportProperties:
    """
<<<<<<< HEAD
        Compute Seebeck, Conductivity, Electrical part of thermal conductivity
        and Hall coefficient, conductivity effective mass, Power Factor tensors
        w.r.t. the chemical potential and temperatures, from dft band structure via
        interpolation.

=======
    Compute Seebeck, Conductivity, Electrical part of thermal conductivity
    and Hall coefficient, conductivity effective mass, Power Factor tensors
    w.r.t. the chemical potential and temperatures, from dft band structure via
    interpolation.
    """

    def __init__(self, BztInterpolator, temp_r=np.arange(100, 1400, 100),
                 doping=10. ** np.arange(16, 23), npts_mu=4000, CRTA=1e-14, margin=None):
        """
>>>>>>> b94ed28d
        Args:
            BztInterpolator: a BztInterpolator previously generated
            temp_r: numpy array of temperatures at which to calculate trasport properties
            doping: doping levels at which to calculate trasport properties
            npts_mu: number of energy points at which to calculate trasport properties
            CRTA: constant value of the relaxation time

        Upon creation, it contains properties tensors w.r.t. the chemical potential
        of size (len(temp_r),npts_mu,3,3):
            Conductivity_mu (S/m), Seebeck_mu (microV/K), Kappa_mu (W/(m*K)),
            Power_Factor_mu (milliW/K);
            cond_Effective_mass_mu (m_e) calculated as Ref.
        Also:
            Carrier_conc_mu: carrier concentration of size (len(temp_r),npts_mu)
            Hall_carrier_conc_trace_mu: trace of Hall carrier concentration of size
                (len(temp_r),npts_mu)
            mu_r_eV: array of energies in eV and with E_fermi at 0.0
                where all the properties are calculated.

        Example:
            bztTransp = BztTransportProperties(bztInterp,temp_r = np.arange(100,1400,100))
        """

        self.CRTA = CRTA
        self.temp_r = temp_r
        self.doping = doping
        self.dosweight = BztInterpolator.data.dosweight

        self.epsilon, self.dos, self.vvdos, self.cdos = BL.BTPDOS(BztInterpolator.eband, BztInterpolator.vvband,
                                                                  npts=npts_mu, cband=BztInterpolator.cband)

        if margin is None:
            margin = 9. * units.BOLTZMANN * temp_r.max()

        mur_indices = np.logical_and(self.epsilon > self.epsilon.min() + margin,
                                     self.epsilon < self.epsilon.max() - margin)

        self.mu_r = self.epsilon[mur_indices]

        N, L0, L1, L2, Lm11 = BL.fermiintegrals(
            self.epsilon, self.dos, self.vvdos, mur=self.mu_r, Tr=temp_r, dosweight=self.dosweight, cdos=self.cdos)

        self.efermi = BztInterpolator.data.fermi / units.eV
        self.mu_r_eV = self.mu_r / units.eV - self.efermi
        self.nelect = BztInterpolator.data.nelect
        self.volume = BztInterpolator.data.get_volume()

        # Compute the Onsager coefficients from those Fermi integrals
        self.Conductivity_mu, self.Seebeck_mu, self.Kappa_mu, Hall_mu = BL.calc_Onsager_coefficients(L0, L1, L2,
                                                                                                     self.mu_r, temp_r,
                                                                                                     self.volume,
                                                                                                     Lm11=Lm11)

        # Common properties rescaling
        self.Conductivity_mu *= CRTA  # S / m
        self.Seebeck_mu *= 1e6  # microvolt / K
        self.Kappa_mu *= CRTA  # W / (m K)
        self.Hall_carrier_conc_trace_mu = units.Coulomb * 1e-6 / (np.abs(Hall_mu[:, :, 0, 1, 2] +
                                                                         Hall_mu[:, :, 2, 0, 1] +
                                                                         Hall_mu[:, :, 1, 2, 0]) / 3)
        self.Carrier_conc_mu = (N + self.nelect) / (self.volume / (units.Meter / 100.) ** 3)

        # Derived properties
        cond_eff_mass = np.zeros((len(self.temp_r), len(self.mu_r), 3, 3))
        for t in range(len(self.temp_r)):
            for i in range(len(self.mu_r)):
                try:
                    cond_eff_mass[t, i] = np.linalg.inv(self.Conductivity_mu[t, i]) * self.Carrier_conc_mu[
                        t, i] * units.qe_SI ** 2 / units.me_SI * 1e6
                except np.linalg.LinAlgError:
                    pass

        self.Effective_mass_mu = cond_eff_mass * CRTA

        self.Power_Factor_mu = (self.Seebeck_mu @ self.Seebeck_mu) @ self.Conductivity_mu
        self.Power_Factor_mu *= 1e-9  # milliWatt / m / K**2

        # self.props_as_dict()

    def compute_properties_doping(self, doping, temp_r=None):
        """
        Calculate all the properties w.r.t. the doping levels in input.

        Args:
            doping: numpy array specifing the doping levels

        When executed, it add the following variable at the BztTransportProperties
        object:
            Conductivity_doping, Seebeck_doping, Kappa_doping, Power_Factor_doping,
            cond_Effective_mass_doping are dictionaries with 'n' and 'p' keys and
            arrays of dim (len(temp_r),len(doping),3,3) as values
        doping_carriers: number of carriers for each doping level
        mu_doping_eV: the chemical potential corrispondent to each doping level
        """

        if temp_r is None:
            temp_r = self.temp_r

        self.Conductivity_doping, self.Seebeck_doping, self.Kappa_doping = {}, {}, {}
        # self.Hall_doping = {}

        self.Power_Factor_doping, self.Effective_mass_doping = {}, {}

        mu_doping = {}
        doping_carriers = [dop * (self.volume / (units.Meter / 100.) ** 3) for dop in doping]

        for dop_type in ['n', 'p']:
            sbk = np.zeros((len(temp_r), len(doping), 3, 3))
            cond = np.zeros((len(temp_r), len(doping), 3, 3))
            kappa = np.zeros((len(temp_r), len(doping), 3, 3))
            hall = np.zeros((len(temp_r), len(doping), 3, 3, 3))
            if dop_type == 'p':
                doping_carriers = [-dop for dop in doping_carriers]

            mu_doping[dop_type] = np.zeros((len(temp_r), len(doping)))
            for t, temp in enumerate(temp_r):
                for i, dop_car in enumerate(doping_carriers):
                    mu_doping[dop_type][t, i] = self.find_mu_doping(self.epsilon, self.dos, self.nelect + dop_car, temp,
                                                                    self.dosweight)

                N, L0, L1, L2, Lm11 = BL.fermiintegrals(self.epsilon, self.dos, self.vvdos, mur=mu_doping[dop_type][t],
                                                        Tr=np.array([temp]), dosweight=self.dosweight)
                cond[t], sbk[t], kappa[t], hall[t] = BL.calc_Onsager_coefficients(L0, L1, L2, mu_doping[dop_type][t],
                                                                                  np.array([temp]), self.volume, Lm11)

            self.Conductivity_doping[dop_type] = cond * self.CRTA  # S / m
            self.Seebeck_doping[dop_type] = sbk * 1e6  # microVolt / K
            self.Kappa_doping[dop_type] = kappa * self.CRTA  # W / (m K)
            # self.Hall_doping[dop_type] = hall

            self.Power_Factor_doping[dop_type] = (sbk @ sbk) @ cond * self.CRTA * 1e3

            cond_eff_mass = np.zeros((len(temp_r), len(doping), 3, 3))
            for t in range(len(temp_r)):
                for i, dop in enumerate(doping):
                    try:
                        cond_eff_mass[t, i] = np.linalg.inv(cond[t, i]) * dop * units.qe_SI ** 2 / units.me_SI * 1e6
                    except np.linalg.LinAlgError:
                        pass

            self.Effective_mass_doping[dop_type] = cond_eff_mass

        self.doping_carriers = doping_carriers
        self.doping = doping
        self.mu_doping = mu_doping
        self.mu_doping_eV = {k: v / units.eV - self.efermi for k, v in mu_doping.items()}

    def find_mu_doping(self, epsilon, dos, N0, T, dosweight=2.):
        """
        Find the mu.

        :param epsilon:
        :param dos:
        :param N0:
        :param T:
        :param dosweight:
        :return:
        """
        delta = np.empty_like(epsilon)
        for i, e in enumerate(epsilon):
            delta[i] = BL.calc_N(epsilon, dos, e, T, dosweight) + N0
        delta = np.abs(delta)
        # Find the position optimizing this distance
        pos = np.abs(delta).argmin()
        return epsilon[pos]

    def props_as_dict(self):
        """
        :return: Get the properties as a dict.
        """
        props = ("Conductivity", "Seebeck", "Kappa")  # ,"Hall"
        props_unit = (r"$\mathrm{kS\,m^{-1}}$", r"$\mu$V/K", r"")

        p_dict = {'Temps': self.temp_r, 'mu': self.mu_r / units.eV - self.efermi}
        for prop, unit in zip(props, props_unit):
            p_array = eval("self." + prop)
            if prop is not None:
                p_dict[prop] = {'units': unit}
            else:
                continue
            for it, temp in enumerate(self.temp_r):
                p_dict[prop][str(temp)] = {}
                p_dict[prop][str(temp)]['tensor'] = p_array[it]
                p_dict[prop][str(temp)]['eigs'] = np.linalg.eigh(p_array[it])[0]
                p_dict[prop][str(temp)]['avg_eigs'] = p_dict[prop][str(temp)]['eigs'].mean(axis=1)

        self.props_dict = p_dict

    def save(self, fname="Transport_Properties.json"):
        """
        Writes the properties to a json file.

        :param fname: Filename
        """
        dumpfn(self.props_dict, fname)


class BztPlotter:
    """
<<<<<<< HEAD
        Plotter to plot transport properties, interpolated bands along some high
        symmetry k-path, and fermisurface

        Example:
            bztPlotter = BztPlotter(bztTransp,bztInterp)
=======
    Plotter to plot transport properties, interpolated bands along some high
    symmetry k-path, and fermisurface

    Example:
        bztPlotter = BztPlotter(bztTransp,bztInterp)
>>>>>>> b94ed28d
    """

    def __init__(self, bzt_transP=None, bzt_interp=None):
        """
        :param bzt_transP:
        :param bzt_interp:
        """
        self.bzt_transP = bzt_transP
        self.bzt_interp = bzt_interp

    def plot_props(self, prop_y, prop_x, prop_z='temp',
                   output='avg_eigs', dop_type='n', doping=None,
                   temps=None, xlim=(-2, 2), ax=None):

        """
            Function to plot the transport properties.

            Args:
                prop_y: property to plot among ("Conductivity","Seebeck","Kappa","Carrier_conc",
                    "Hall_carrier_conc_trace"). Abbreviations are possible, like "S" for "Seebeck"
                prop_x: independent variable in the x-axis among ('mu','doping','temp')
                prop_z: third variable to plot multiple curves ('doping','temp')
                output: 'avg_eigs' to plot the average of the eigenvalues of the properties
                    tensors; 'eigs' to plot the three eigenvalues of the properties
                    tensors.
                dop_type: 'n' or 'p' to specify the doping type in plots that use doping
                    levels as prop_x or prop_z
                doping: list of doping level to plot, useful to reduce the number of curves
                    when prop_z='doping'
                temps: list of temperatures to plot, useful to reduce the number of curves
                    when prop_z='temp'
                xlim: chemical potential range, useful when prop_x='mu'
                ax: figure.axes where to plot. If None, a new figure is produced.

            Example:
            bztPlotter.plot_props('S','mu','temp',temps=[600,900,1200]).show()
            more example are provided in the notebook
            "How to use Boltztra2 interface.ipynb".
        """

        props = ("Conductivity", "Seebeck", "Kappa", "Effective_mass",
                 "Power_Factor", "Carrier_conc", "Hall_carrier_conc_trace")
        props_lbl = ("Conductivity", "Seebeck", "$K_{el}$", "Effective mass",
                     "Power Factor", "Carrier concentration", "Hall carrier conc.")
        props_unit = (r"$(\mathrm{kS\,m^{-1}})$", r"($\mu$V/K)", r"$(W / (m \cdot K))$",
                      r"$(m_e)$", r"$( mW / (m\cdot K^2)$", r"$(cm^{-3})$", r"$(cm^{-3})$")

        props_short = [p[:len(prop_y)] for p in props]

        if prop_y not in props_short:
            raise BoltztrapError("prop_y not valid")

        if prop_x not in ('mu', 'doping', 'temp'):
            raise BoltztrapError("prop_x not valid")

        if prop_z not in ('doping', 'temp'):
            raise BoltztrapError("prop_z not valid")

        idx_prop = props_short.index(prop_y)

        leg_title = ""

        mu = self.bzt_transP.mu_r_eV

        if prop_z == 'doping' and prop_x == 'temp':
            p_array = eval("self.bzt_transP." + props[idx_prop] + '_' + prop_z)
        else:
            p_array = eval("self.bzt_transP." + props[idx_prop] + '_' + prop_x)

        if ax is None:
            plt.figure(figsize=(10, 8))

        temps_all = self.bzt_transP.temp_r.tolist()
        if temps is None:
            temps = self.bzt_transP.temp_r.tolist()

        doping_all = self.bzt_transP.doping.tolist()
        if doping is None:
            doping = self.bzt_transP.doping.tolist()

        # special case of carrier and hall carrier concentration 2d arrays (temp,mu)
        if idx_prop in [5, 6]:
            if prop_z == 'temp' and prop_x == 'mu':
                for temp in temps:
                    ti = temps_all.index(temp)
                    prop_out = p_array[ti] if idx_prop == 6 else np.abs(p_array[ti])
                    plt.semilogy(mu, prop_out, label=str(temp) + ' K')

                plt.xlabel(r"$\mu$ (eV)", fontsize=30)
                plt.xlim(xlim)
            else:
                raise BoltztrapError("only prop_x=mu and prop_z=temp are available for c.c. and Hall c.c.!")

        elif prop_z == 'temp' and prop_x == 'mu':
            for temp in temps:
                ti = temps_all.index(temp)
                prop_out = np.linalg.eigh(p_array[ti])[0]
                if output == 'avg_eigs':
                    plt.plot(mu, prop_out.mean(axis=1), label=str(temp) + ' K')
                elif output == 'eigs':
                    for i in range(3):
                        plt.plot(mu, prop_out[:, i],
                                 label='eig ' + str(i) + ' ' + str(temp) + ' K')

            plt.xlabel(r"$\mu$ (eV)", fontsize=30)
            plt.xlim(xlim)

        elif prop_z == 'temp' and prop_x == 'doping':
            for temp in temps:
                ti = temps_all.index(temp)
                prop_out = np.linalg.eigh(p_array[dop_type][ti])[0]
                if output == 'avg_eigs':
                    plt.semilogx(doping_all, prop_out.mean(axis=1), 's-',
                                 label=str(temp) + ' K')
                elif output == 'eigs':
                    for i in range(3):
                        plt.plot(doping_all, prop_out[:, i], 's-',
                                 label='eig ' + str(i) + ' ' + str(temp) + ' K')
            plt.xlabel(r"Carrier conc. $cm^{-3}$", fontsize=30)
            leg_title = dop_type + "-type"

        elif prop_z == 'doping' and prop_x == 'temp':
            for dop in doping:
                di = doping_all.index(dop)
                prop_out = np.linalg.eigh(p_array[dop_type][:, di])[0]
                if output == 'avg_eigs':
                    plt.plot(temps_all, prop_out.mean(axis=1),
                             's-', label=str(dop) + ' $cm^{-3}$')
                elif output == 'eigs':
                    for i in range(3):
                        plt.plot(temps_all, prop_out[:, i], 's-',
                                 label='eig ' + str(i) + ' ' + str(dop) + ' $cm^{-3}$')

            plt.xlabel(r"Temperature (K)", fontsize=30)
            leg_title = dop_type + "-type"

        plt.ylabel(props_lbl[idx_prop] + ' ' + props_unit[idx_prop], fontsize=30)
        plt.xticks(fontsize=25)
        plt.yticks(fontsize=25)
        plt.legend(title=leg_title if leg_title != "" else "", fontsize=15)
        plt.tight_layout()
        plt.grid()
        return plt

    def plot_bands(self):
        """
            Plot a band structure on symmetry line using BSPlotter()
        """
        if self.bzt_interp is None:
            raise BoltztrapError("BztInterpolator not present")

        sbs = self.bzt_interp.get_band_structure()

        return BSPlotter(sbs).get_plot()

    def plot_dos(self, T=None, npoints=10000):
        """
            Plot the total Dos using DosPlotter()
        """
        if self.bzt_interp is None:
            raise BoltztrapError("BztInterpolator not present")

        tdos = self.bzt_interp.get_dos(T=T, npts_mu=npoints)
        # print(npoints)
        dosPlotter = DosPlotter()
        dosPlotter.add_dos('Total', tdos)

        return dosPlotter


def merge_up_down_doses(dos_up, dos_dn):
    """
    Merge the up and down DOSs.
    :param dos_up: Up DOS.
    :param dos_dn: Down DOS
    :return: CompleteDos.
    """
    cdos = Dos(dos_up.efermi, dos_up.energies,
               {Spin.up: dos_up.densities[Spin.up], Spin.down: dos_dn.densities[Spin.down]})

    if hasattr(dos_up, 'pdos') and hasattr(dos_dn, 'pdos'):
        pdoss = {}
        for site in dos_up.pdos:
            pdoss.setdefault(site, {})
            for orb in dos_up.pdos[site]:
                pdoss[site].setdefault(orb, {})
                pdoss[site][orb][Spin.up] = dos_up.pdos[site][orb][Spin.up]
                pdoss[site][orb][Spin.down] = dos_dn.pdos[site][orb][Spin.down]

        cdos = CompleteDos(dos_up.structure, total_dos=cdos, pdoss=pdoss)

    return cdos<|MERGE_RESOLUTION|>--- conflicted
+++ resolved
@@ -12,11 +12,7 @@
 
 References are:
 
-<<<<<<< HEAD
-    Georg K.H.Madsen, Jesús Carrete, Matthieu J.Verstraete;
-=======
     Georg K.H.Madsen, Jesús Carrete, Matthieu J.Verstraete
->>>>>>> b94ed28d
     BoltzTraP2, a program for interpolating band structures and
     calculating semi-classical transport coefficients
     Computer Physics Communications 231, 140-145, 2018
@@ -256,16 +252,11 @@
 
 class BztInterpolator:
     """
-<<<<<<< HEAD
-        Interpolate the dft band structures
-
-=======
     Interpolate the dft band structures
     """
 
     def __init__(self, data, lpfac=10, energy_range=1.5, curvature=True):
         """
->>>>>>> b94ed28d
         Args:
             data: A loader
             lpfac: the number of interpolation points in the real space. By
@@ -347,19 +338,11 @@
 
     def get_partial_doses(self, tdos, npts_mu, T):
         """
-<<<<<<< HEAD
-            Return a CompleteDos object interpolating the projections
-
-            tdos: total dos previously calculated
-            npts_mu: number of energy points of the Dos
-            T: parameter used to smooth the Dos
-=======
         Return a CompleteDos object interpolating the projections
 
         tdos: total dos previously calculated
         npts_mu: number of energy points of the Dos
         T: parameter used to smooth the Dos
->>>>>>> b94ed28d
         """
         spin = self.data.spin if isinstance(self.data.spin, int) else 1
 
@@ -399,13 +382,6 @@
 
 class BztTransportProperties:
     """
-<<<<<<< HEAD
-        Compute Seebeck, Conductivity, Electrical part of thermal conductivity
-        and Hall coefficient, conductivity effective mass, Power Factor tensors
-        w.r.t. the chemical potential and temperatures, from dft band structure via
-        interpolation.
-
-=======
     Compute Seebeck, Conductivity, Electrical part of thermal conductivity
     and Hall coefficient, conductivity effective mass, Power Factor tensors
     w.r.t. the chemical potential and temperatures, from dft band structure via
@@ -415,7 +391,6 @@
     def __init__(self, BztInterpolator, temp_r=np.arange(100, 1400, 100),
                  doping=10. ** np.arange(16, 23), npts_mu=4000, CRTA=1e-14, margin=None):
         """
->>>>>>> b94ed28d
         Args:
             BztInterpolator: a BztInterpolator previously generated
             temp_r: numpy array of temperatures at which to calculate trasport properties
@@ -615,19 +590,11 @@
 
 class BztPlotter:
     """
-<<<<<<< HEAD
-        Plotter to plot transport properties, interpolated bands along some high
-        symmetry k-path, and fermisurface
-
-        Example:
-            bztPlotter = BztPlotter(bztTransp,bztInterp)
-=======
     Plotter to plot transport properties, interpolated bands along some high
     symmetry k-path, and fermisurface
 
     Example:
         bztPlotter = BztPlotter(bztTransp,bztInterp)
->>>>>>> b94ed28d
     """
 
     def __init__(self, bzt_transP=None, bzt_interp=None):
