# Copyright (c) Pymatgen Development Team.
# Distributed under the terms of the MIT License.

"""
This module defines utility classes and functions.
"""

import os
import tempfile
from shutil import which
from subprocess import PIPE, Popen

import numpy as np
from monty.tempfile import ScratchDir

from pymatgen.core.operations import SymmOp
from pymatgen.core.structure import Molecule
from pymatgen.io.babel import BabelMolAdaptor
from pymatgen.util.coord import get_angle

try:
    from openbabel import pybel as pb
except ImportError:
    pb = None

<<<<<<< HEAD
from monty.os.path import which
from monty.tempfile import ScratchDir
from monty.dev import deprecated

from pymatgen.core.structure import Molecule
from pymatgen.core.operations import SymmOp
from pymatgen.io.babel import BabelMolAdaptor
from pymatgen.io.packmol import PackmolBoxGen
from pymatgen.util.coord import get_angle
=======
>>>>>>> 394e0d71

__author__ = "Kiran Mathew, Brandon Wood, Michael Humbert"
__email__ = "kmathew@lbl.gov"


class Polymer:
    """
    Generate polymer chain via Random walk. At each position there are
    a total of 5 possible moves(excluding the previous direction).
    """

    def __init__(
        self,
        start_monomer,
        s_head,
        s_tail,
        monomer,
        head,
        tail,
        end_monomer,
        e_head,
        e_tail,
        n_units,
        link_distance=1.0,
        linear_chain=False,
    ):
        """
        Args:
            start_monomer (Molecule): Starting molecule
            s_head (int): starting atom index of the start_monomer molecule
            s_tail (int): tail atom index of the start_monomer
            monomer (Molecule): The monomer
            head (int): index of the atom in the monomer that forms the head
            tail (int): tail atom index. monomers will be connected from
                tail to head
            end_monomer (Molecule): Terminal molecule
            e_head (int): starting atom index of the end_monomer molecule
            e_tail (int): tail atom index of the end_monomer
            n_units (int): number of monomer units excluding the start and
                terminal molecules
            link_distance (float): distance between consecutive monomers
            linear_chain (bool): linear or random walk polymer chain
        """
        self.start = s_head
        self.end = s_tail
        self.monomer = monomer
        self.n_units = n_units
        self.link_distance = link_distance
        self.linear_chain = linear_chain
        # translate monomers so that head atom is at the origin
        start_monomer.translate_sites(range(len(start_monomer)), -monomer.cart_coords[s_head])
        monomer.translate_sites(range(len(monomer)), -monomer.cart_coords[head])
        end_monomer.translate_sites(range(len(end_monomer)), -monomer.cart_coords[e_head])
        self.mon_vector = monomer.cart_coords[tail] - monomer.cart_coords[head]
        self.moves = {
            1: [1, 0, 0],
            2: [0, 1, 0],
            3: [0, 0, 1],
            4: [-1, 0, 0],
            5: [0, -1, 0],
            6: [0, 0, -1],
        }
        self.prev_move = 1
        # places the start monomer at the beginning of the chain
        self.molecule = start_monomer.copy()
        self.length = 1
        # create the chain
        self._create(self.monomer, self.mon_vector)
        # terminate the chain with the end_monomer
        self.n_units += 1
        end_mon_vector = end_monomer.cart_coords[e_tail] - end_monomer.cart_coords[e_head]
        self._create(end_monomer, end_mon_vector)
        self.molecule = Molecule.from_sites(self.molecule.sites)

    def _create(self, monomer, mon_vector):
        """
        create the polymer from the monomer

        Args:
            monomer (Molecule)
            mon_vector (numpy.array): molecule vector that starts from the
                start atom index to the end atom index
        """
        while self.length != (self.n_units - 1):
            if self.linear_chain:
                move_direction = np.array(mon_vector) / np.linalg.norm(mon_vector)
            else:
                move_direction = self._next_move_direction()
            self._add_monomer(monomer.copy(), mon_vector, move_direction)

    def _next_move_direction(self):
        """
        pick a move at random from the list of moves
        """
        nmoves = len(self.moves)
        move = np.random.randint(1, nmoves + 1)
        while self.prev_move == (move + 3) % nmoves:
            move = np.random.randint(1, nmoves + 1)
        self.prev_move = move
        return np.array(self.moves[move])

    def _align_monomer(self, monomer, mon_vector, move_direction):
        """
        rotate the monomer so that it is aligned along the move direction

        Args:
            monomer (Molecule)
            mon_vector (numpy.array): molecule vector that starts from the
                start atom index to the end atom index
            move_direction (numpy.array): the direction of the polymer chain
                extension
        """
        axis = np.cross(mon_vector, move_direction)
        origin = monomer[self.start].coords
        angle = get_angle(mon_vector, move_direction)
        op = SymmOp.from_origin_axis_angle(origin, axis, angle)
        monomer.apply_operation(op)

    def _add_monomer(self, monomer, mon_vector, move_direction):
        """
        extend the polymer molecule by adding a monomer along mon_vector direction

        Args:
            monomer (Molecule): monomer molecule
            mon_vector (numpy.array): monomer vector that points from head to tail.
            move_direction (numpy.array): direction along which the monomer
                will be positioned
        """
        translate_by = self.molecule.cart_coords[self.end] + self.link_distance * move_direction
        monomer.translate_sites(range(len(monomer)), translate_by)
        if not self.linear_chain:
            self._align_monomer(monomer, mon_vector, move_direction)
        # add monomer if there are no crossings
        does_cross = False
        for i, site in enumerate(monomer):
            try:
                self.molecule.append(site.specie, site.coords, properties=site.properties)
            except Exception:
                does_cross = True
                polymer_length = len(self.molecule)
                self.molecule.remove_sites(range(polymer_length - i, polymer_length))
                break
        if not does_cross:
            self.length += 1
            self.end += len(self.monomer)


@deprecated(PackmolBoxGen, "PackmolRunner is being phased out in favor of the packmol I/O class.")
class PackmolRunner:
    """
    Wrapper for the Packmol software that can be used to pack various types of
    molecules into a one single unit.
    """

    def __init__(
        self,
        mols,
        param_list,
        input_file="pack.inp",
        tolerance=2.0,
        filetype="xyz",
        control_params={"maxit": 20, "nloop": 600},
        auto_box=True,
        output_file="packed.xyz",
        bin="packmol",
    ):
        """
        Args:
            mols:
                list of Molecules to pack
            input_file:
                name of the packmol input file
            tolerance:
                min distance between the atoms
            filetype:
                input/output structure file type
            control_params:
                packmol control parameters dictionary. Basically
                all parameters other than structure/atoms
            param_list:
                list of parameters containing dicts for each molecule
            auto_box:
                put the molecule assembly in a box
            output_file:
                output file name. The extension will be adjusted
                according to the filetype
        """
        self.packmol_bin = bin.split()
        if not which(self.packmol_bin[-1]):
            raise RuntimeError(
                "PackmolRunner requires the executable 'packmol' to be in "
                "the path. Please download packmol from "
                "https://github.com/leandromartinez98/packmol "
                "and follow the instructions in the README to compile. "
                "Don't forget to add the packmol binary to your path"
            )
        self.mols = mols
        self.param_list = param_list
        self.input_file = input_file
        self.boxit = auto_box
        self.control_params = control_params
        if not self.control_params.get("tolerance"):
            self.control_params["tolerance"] = tolerance
        if not self.control_params.get("filetype"):
            self.control_params["filetype"] = filetype
        if not self.control_params.get("output"):
            self.control_params["output"] = f"{output_file.split('.')[0]}.{self.control_params['filetype']}"
        if self.boxit:
            self._set_box()

    @staticmethod
    def _format_param_val(param_val):
        """
        Internal method to format values in the packmol parameter dictionaries

        Args:
            param_val:
                Some object to turn into String

        Returns:
            String representation of the object
        """
        if isinstance(param_val, list):
            return " ".join(str(x) for x in param_val)
        return str(param_val)

    def _set_box(self):
        """
        Set the box size for the molecular assembly
        """
        net_volume = 0.0
        for idx, mol in enumerate(self.mols):
            length = max(np.max(mol.cart_coords[:, i]) - np.min(mol.cart_coords[:, i]) for i in range(3)) + 2.0
            net_volume += (length**3.0) * float(self.param_list[idx]["number"])
        length = net_volume ** (1.0 / 3.0)
        for idx, mol in enumerate(self.mols):
            self.param_list[idx]["inside box"] = f"0.0 0.0 0.0 {length} {length} {length}"

    def _write_input(self, input_dir="."):
        """
        Write the packmol input file to the input directory.

        Args:
            input_dir (string): path to the input directory
        """
        with open(os.path.join(input_dir, self.input_file), "wt", encoding="utf-8") as inp:
            for k, v in self.control_params.items():
                inp.write(f"{k} {self._format_param_val(v)}\n")
            # write the structures of the constituent molecules to file and set
            # the molecule id and the corresponding filename in the packmol
            # input file.
            for idx, mol in enumerate(self.mols):
                filename = os.path.join(input_dir, f"{idx}.{self.control_params['filetype']}")
                # pdb
                if self.control_params["filetype"] == "pdb":
                    self.write_pdb(mol, filename, num=idx + 1)
                # all other filetypes
                else:
                    a = BabelMolAdaptor(mol)
                    pm = pb.Molecule(a.openbabel_mol)
                    pm.write(
                        self.control_params["filetype"],
                        filename=filename,
                        overwrite=True,
                    )

                inp.write("\n")
                inp.write(
                    "structure {}.{}\n".format(
                        os.path.join(input_dir, str(idx)),
                        self.control_params["filetype"],
                    )
                )
                for k, v in self.param_list[idx].items():
                    inp.write(f"  {k} {self._format_param_val(v)}\n")
                inp.write("end structure\n")

    def run(self, site_property=None):
        """
        Write the input file to the scratch directory, run packmol and return
        the packed molecule to the current working directory.

        Args:
            site_property (str): if set then the specified site property
                for the the final packed molecule will be restored.

        Returns:
                Molecule object
        """
        with tempfile.TemporaryDirectory() as scratch_dir:
            self._write_input(input_dir=scratch_dir)
            with open(os.path.join(scratch_dir, self.input_file)) as packmol_input:
                with Popen(self.packmol_bin, stdin=packmol_input, stdout=PIPE, stderr=PIPE) as p:
                    (stdout, stderr) = p.communicate()
            output_file = os.path.join(self.control_params["output"])
            if os.path.isfile(output_file):
                packed_mol = BabelMolAdaptor.from_file(output_file, self.control_params["filetype"])
                packed_mol = packed_mol.pymatgen_mol
                print(f"packed molecule written to {self.control_params['output']}")
                if site_property:
                    packed_mol = self.restore_site_properties(site_property=site_property, filename=output_file)
                return packed_mol
            raise RuntimeError(f"Packmol execution failed. {stdout}\n{stderr}")

    @staticmethod
    def write_pdb(mol, filename, name=None, num=None):
        """
        dump the molecule into pdb file with custom residue name and number.
        """

        # ugly hack to get around the openbabel issues with inconsistent
        # residue labelling.
        scratch = tempfile.gettempdir()
        with ScratchDir(scratch, copy_to_current_on_exit=False) as _:
            mol.to(fmt="pdb", filename="tmp.pdb")
            bma = BabelMolAdaptor.from_file("tmp.pdb", "pdb")

        num = num or 1
        name = name or f"ml{num}"

        # bma = BabelMolAdaptor(mol)
        pbm = pb.Molecule(bma._obmol)
        for i, x in enumerate(pbm.residues):
            x.OBResidue.SetName(name)
            x.OBResidue.SetNum(num)

        pbm.write(format="pdb", filename=filename, overwrite=True)

    def _set_residue_map(self):
        """
        map each residue to the corresponding molecule.
        """
        self.map_residue_to_mol = {}
        lookup = {}
        for idx, mol in enumerate(self.mols):
            if mol.formula not in lookup:
                mol.translate_sites(indices=range(len(mol)), vector=-mol.center_of_mass)
                lookup[mol.formula] = mol.copy()
            self.map_residue_to_mol[f"ml{idx + 1}"] = lookup[mol.formula]

    def convert_obatoms_to_molecule(self, atoms, residue_name=None, site_property="ff_map"):
        """
        Convert list of openbabel atoms to MOlecule.

        Args:
            atoms ([OBAtom]): list of OBAtom objects
            residue_name (str): the key in self.map_residue_to_mol. Usec to
                restore the site properties in the final packed molecule.
            site_property (str): the site property to be restored.

        Returns:
            Molecule object
        """

        restore_site_props = residue_name is not None

        if restore_site_props and not hasattr(self, "map_residue_to_mol"):
            self._set_residue_map()

        coords = []
        zs = []
        for atm in atoms:
            coords.append(list(atm.coords))
            zs.append(atm.atomicnum)

        mol = Molecule(zs, coords)

        if restore_site_props:

            props = []

            ref = self.map_residue_to_mol[residue_name].copy()

            # sanity check
            assert len(mol) == len(ref)
            assert ref.formula == mol.formula

            # the packed molecules have the atoms in the same order..sigh!
            for i, site in enumerate(mol):
                assert site.specie.symbol == ref[i].specie.symbol
                props.append(getattr(ref[i], site_property))

            mol.add_site_property(site_property, props)

        return mol

    def restore_site_properties(self, site_property="ff_map", filename=None):
        """
        Restore the site properties for the final packed molecule.

        Args:
            site_property (str):
            filename (str): path to the final packed molecule.

        Returns:
            Molecule
        """

        # only for pdb
        if not self.control_params["filetype"] == "pdb":
            raise ValueError()

        filename = filename or self.control_params["output"]
        bma = BabelMolAdaptor.from_file(filename, "pdb")
        pbm = pb.Molecule(bma._obmol)

        assert len(pbm.residues) == sum(x["number"] for x in self.param_list)

        packed_mol = self.convert_obatoms_to_molecule(
            pbm.residues[0].atoms,
            residue_name=pbm.residues[0].name,
            site_property=site_property,
        )

        for resid in pbm.residues[1:]:
            mol = self.convert_obatoms_to_molecule(resid.atoms, residue_name=resid.name, site_property=site_property)
            for site in mol:
                packed_mol.append(site.species, site.coords, properties=site.properties)

        return packed_mol


class LammpsRunner:
    """
    LAMMPS wrapper
    """

    def __init__(self, input_filename="lammps.in", bin="lammps"):
        """
        Args:
            input_filename (string): input file name
            bin (string): command to run, excluding the input file name
        """
        self.lammps_bin = bin.split()
        if not which(self.lammps_bin[-1]):
            raise RuntimeError(
                "LammpsRunner requires the executable {} to be in the path. "
                "Please download and install LAMMPS from "
                "http://lammps.sandia.gov. "
                "Don't forget to add the binary to your path".format(self.lammps_bin[-1])
            )
        self.input_filename = input_filename

    def run(self):
        """
        Write the input/data files and run LAMMPS.
        """
        lammps_cmd = self.lammps_bin + ["-in", self.input_filename]
        print(f"Running: {' '.join(lammps_cmd)}")
        with Popen(lammps_cmd, stdout=PIPE, stderr=PIPE) as p:
            (stdout, stderr) = p.communicate()
        return stdout, stderr


if __name__ == "__main__":
    ethanol_coords = [
        [0.00720, -0.56870, 0.00000],
        [-1.28540, 0.24990, 0.00000],
        [1.13040, 0.31470, 0.00000],
        [0.03920, -1.19720, 0.89000],
        [0.03920, -1.19720, -0.89000],
        [-1.31750, 0.87840, 0.89000],
        [-1.31750, 0.87840, -0.89000],
        [-2.14220, -0.42390, -0.00000],
        [1.98570, -0.13650, -0.00000],
    ]
    ethanol = Molecule(["C", "C", "O", "H", "H", "H", "H", "H", "H"], ethanol_coords)
    water_coords = [
        [9.626, 6.787, 12.673],
        [9.626, 8.420, 12.673],
        [10.203, 7.604, 12.673],
    ]
    water = Molecule(["H", "H", "O"], water_coords)
    pmr = PackmolRunner(
        [ethanol, water],
        [
            {"number": 1, "fixed": [0, 0, 0, 0, 0, 0], "centerofmass": ""},
            {"number": 15, "inside sphere": [0, 0, 0, 5]},
        ],
        input_file="packmol_input.inp",
        tolerance=2.0,
        filetype="xyz",
        control_params={"nloop": 1000},
        auto_box=False,
        output_file="cocktail.xyz",
    )
    s = pmr.run()<|MERGE_RESOLUTION|>--- conflicted
+++ resolved
@@ -11,30 +11,21 @@
 from subprocess import PIPE, Popen
 
 import numpy as np
+
+from monty.os.path import which
 from monty.tempfile import ScratchDir
+from monty.dev import deprecated
 
 from pymatgen.core.operations import SymmOp
 from pymatgen.core.structure import Molecule
 from pymatgen.io.babel import BabelMolAdaptor
+from pymatgen.io.packmol import PackmolBoxGen
 from pymatgen.util.coord import get_angle
 
 try:
     from openbabel import pybel as pb
 except ImportError:
     pb = None
-
-<<<<<<< HEAD
-from monty.os.path import which
-from monty.tempfile import ScratchDir
-from monty.dev import deprecated
-
-from pymatgen.core.structure import Molecule
-from pymatgen.core.operations import SymmOp
-from pymatgen.io.babel import BabelMolAdaptor
-from pymatgen.io.packmol import PackmolBoxGen
-from pymatgen.util.coord import get_angle
-=======
->>>>>>> 394e0d71
 
 __author__ = "Kiran Mathew, Brandon Wood, Michael Humbert"
 __email__ = "kmathew@lbl.gov"
