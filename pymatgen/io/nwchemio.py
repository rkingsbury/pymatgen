--- conflicted
+++ resolved
@@ -126,15 +126,11 @@
             if alternate_directives is not None else {}
 
     def __str__(self):
-        """
-
-
-        :return:
-        """
         bset_spec = []
         for el, bset in self.basis_set.items():
             bset_spec.append(" {} library \"{}\"".format(el, bset))
 
+        theory_spec = ["{}".format(self.theory)]
         theory_spec = ["{}".format(self.theory)]
         for k, v in self.theory_directives.items():
             theory_spec.append(" {} {}".format(k, v))
@@ -190,11 +186,6 @@
 
     @classmethod
     def from_dict(cls, d):
-        """
-
-        :param d:
-        :return:
-        """
         return NwTask(charge=d["charge"],
                       spin_multiplicity=d["spin_multiplicity"],
                       title=d["title"], theory=d["theory"],
@@ -207,20 +198,13 @@
                       basis_set="6-31g", title=None,
                       operation="optimize", theory_directives=None,
                       alternate_directives=None):
+                      operation="optimize", theory_directives=None,
+                      alternate_directives=None):
         """
         Very flexible arguments to support many types of potential setups.
         Users should use more friendly static methods unless they need the
         flexibility.
 
-        :param mol:
-        :param theory:
-        :param charge:
-        :param spin_multiplicity:
-        :param basis_set:
-        :param title:
-        :param operation:
-        :param theory_directives:
-        :param alternate_directives:
         Args:
             mol:
                 Input molecule
@@ -285,10 +269,6 @@
         A class method for quickly creating DFT tasks with optional
         cosmo parameter .
 
-        :param mol:
-        :param xc:
-        :param dielectric:
-        :param kwargs:
         Args:
             mol:
                 Input molecule
@@ -305,6 +285,7 @@
                                     "mult": t.spin_multiplicity})
         if "cosmo" in t.alternate_directives:
             t.alternate_directives.update({"cosmo": "",
+            t.alternate_directives.update({"cosmo": "",
                                            "dielec": dielectric})
         return t
 
@@ -321,6 +302,7 @@
                 Any of the other kwargs supported by NwTask. Note the theory
                 is always "dft" for a dft task.
         """
+        kwargs.update({"operation": ""})
         kwargs.update({"operation": ""})
         e = NwTask.from_molecule(mol, theory="esp", **kwargs)
         #e.theory_directives.update({"restrain": "harmonic 0.001"})
@@ -412,7 +394,6 @@
         Returns:
             NwInput object
         """
-        global mol
         directives = []
         tasks = []
         charge = None
@@ -530,9 +511,7 @@
         return info
 
     def _parse_job(self, output):
-        global bset_header
         energy_patt = re.compile("Total \w+ energy\s+=\s+([\.\-\d]+)")
-<<<<<<< HEAD
 
         #In cosmo solvation results; gas phase energy = -152.5044774212
 
@@ -540,9 +519,6 @@
 
         #In cosmo solvation results; sol phase energy = -152.5044774212
 
-=======
-        energy_gas_patt = re.compile("gas phase energy\s+=\s+([\.\-\d]+)")
->>>>>>> a6b693ef
         energy_sol_patt = re.compile("sol phase energy\s+=\s+([\.\-\d]+)")
 
         coord_patt = re.compile("\d+\s+(\w+)\s+[\.\-\d]+\s+([\.\-\d]+)\s+"
@@ -623,13 +599,8 @@
                     parse_bset = True
                 elif job_type == "" and l.strip().startswith("NWChem"):
                     job_type = l.strip()
-<<<<<<< HEAD
-                    if job_type == "NWChem DFT Module" and "COSMO solvation " \
-                                                           "results" in output:
-=======
                     if job_type == "NWChem DFT Module" and \
                             "COSMO solvation results" in output:
->>>>>>> a6b693ef
                         job_type += " COSMO"
                 else:
                     m = corrections_patt.search(l)
