--- conflicted
+++ resolved
@@ -26,27 +26,19 @@
 from pymatgen.core import Molecule
 from pymatgen.io.qchem.utils import (
     process_parsed_coords,
-    read_pattern,
-    read_table_pattern,
-)
-
-try:
-
-    have_babel = True
-except ImportError:
-    openbabel = None
-    have_babel = False
-
-<<<<<<< HEAD
-from .utils import (
-    process_parsed_coords,
     process_parsed_fock_matrix,
     read_matrix_pattern,
     read_pattern,
     read_table_pattern,
 )
-=======
->>>>>>> 302ca2c1
+
+try:
+
+    have_babel = True
+except ImportError:
+    openbabel = None
+    have_babel = False
+
 
 __author__ = "Samuel Blau, Brandon Wood, Shyam Dwaraknath, Evan Spotte-Smith"
 __copyright__ = "Copyright 2018, The Materials Project"
