--- conflicted
+++ resolved
@@ -92,6 +92,10 @@
                 In 'atomic' mode (default), dict keys represent the atomic number associated with each
                 radius (e.g., 12 = carbon). In 'sequential' mode, dict keys represent the sequential
                 position of a single specific atom in the input structure.
+			plots (dict):
+				A dictionary of all the input parameters for the plots section of QChem input file.
+			nbo (dict):
+				A dictionary of all the input parameters for the nbo section of QChem input file.
 
         """
         self.molecule = molecule
@@ -218,13 +222,10 @@
         solvent = None
         smx = None
         scan = None
-        plots = None
-<<<<<<< HEAD
-        nbo = None
-=======
         vdw = None
         vdw_mode = "atomic"
->>>>>>> df22c1a5
+		plots = None
+        nbo = None
         if "opt" in sections:
             opt = cls.read_opt(string)
         if "pcm" in sections:
@@ -235,28 +236,25 @@
             smx = cls.read_smx(string)
         if "scan" in sections:
             scan = cls.read_scan(string)
+        if "van_der_waals" in sections:
+            vdw_mode, vdw = cls.read_vdw(string)
         if "plots" in sections:
             plots = cls.read_plots(string)
-<<<<<<< HEAD
         if "nbo" in sections:
             nbo = cls.read_nbo(string)
-        return cls(molecule, rem, opt=opt, pcm=pcm, solvent=solvent, smx=smx, scan=scan, plots=plots, nbo=nbo)
-=======
-        if "van_der_waals" in sections:
-            vdw_mode, vdw = cls.read_vdw(string)
         return cls(
             molecule,
             rem,
             opt=opt,
+            solvent=solvent,
             pcm=pcm,
-            solvent=solvent,
             smx=smx,
             scan=scan,
-            plots=plots,
             van_der_waals=vdw,
             vdw_mode=vdw_mode,
+            plots=plots,
+            nbo=nbo,
         )
->>>>>>> df22c1a5
 
     def write_file(self, filename: str):
         """
