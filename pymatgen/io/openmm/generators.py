"""
Concrete implementations of InputGenerators for the OpenMM IO.
"""

# base python
from pathlib import Path
import pathlib
import tempfile
import warnings
from typing import Union, Optional, Dict, List, Tuple

# scipy
import numpy as np
import rdkit
import parmed

# openff
import openff
import openff.toolkit
from openff.toolkit.typing.engines import smirnoff
from openff.toolkit.typing.engines.smirnoff.parameters import LibraryChargeHandler

# openmm
import openmm
from openmm.unit import kelvin, picoseconds, elementary_charge, angstrom
from openmm.app import Topology
from openmm import (
    Context,
    LangevinMiddleIntegrator,
)

# pymatgen
import pymatgen.core
from pymatgen.io.core import InputSet, InputGenerator
from pymatgen.io.openmm.inputs import (
    TopologyInput,
    SystemInput,
    IntegratorInput,
    StateInput,
)
from pymatgen.io.openmm.sets import OpenMMSet
from pymatgen.io.openmm.utils import get_box, smile_to_parmed_structure, smile_to_molecule
from pymatgen.io.packmol import PackmolBoxGen
from pymatgen.io.babel import BabelMolAdaptor
from pymatgen.io.xyz import XYZ

__author__ = "Orion Cohen, Ryan Kingsbury"
__version__ = "1.0"
__maintainer__ = "Orion Cohen"
__email__ = "orion@lbl.gov"
__date__ = "Nov 2021"


# noinspection PyMethodOverriding
class OpenMMSolutionGen(InputGenerator):
    """
    Generator for an OpenMM InputSet.

    This class is designed for generating simulations of mixed molecular systems. Starting with
    only SMILEs and counts, this class can generate a valid InputSet for a wide variety of
    molecular systems. Currently only the Sage force field is supported.

    This class is only compatible with the Langevin Middle Integrator. To use a different
    integrator, you can first generate the system with OpenMMSolutionGen and then add
    a different integrator to the OpenMMInputSet.
    """

    def __init__(
        self,
        force_field: str = "Sage",
        temperature: float = 298,
        step_size: float = 0.001,
        friction_coefficient: int = 1,
        partial_charge_scaling: Optional[Dict[str, float]] = None,
        partial_charges: Optional[List[Tuple[Union[pymatgen.core.Molecule, str, Path], np.ndarray]]] = None,
        packmol_random_seed: int = -1,
        topology_file: Union[str, Path] = "topology.pdb",
        system_file: Union[str, Path] = "system.xml",
        integrator_file: Union[str, Path] = "integrator.xml",
        state_file: Union[str, Path] = "state.xml",
    ):
        """
        Instantiates an OpenMMSolutionGen.

        Args:
            force_field: force field for parameterization, currently supported Force Fields: 'Sage'.
            temperature: the temperature to be added to the integrator (Kelvin).
            step_size: the step size of the simulation (picoseconds).
            friction_coefficient: the friction coefficient which couples the system to
                the heat bath (inverse picoseconds).
            partial_charge_scaling: A dictionary of partial charge scaling for particular species. Keys
            are SMILEs and values are the scaling factor.
            partial_charges: A list of tuples, where the first element of each tuple is a molecular
                geometry and the second element is an array of charges. The geometry can be a
                pymatgen.Molecule or a path to an xyz file. The geometry and charges must have the
                same atom ordering.
            topology_file: Location to save the Topology PDB.
            system_file: Location to save the System xml.
            integrator_file: Location to save the Integrator xml.
            state_file: Location to save the State xml.
        """
        self.force_field = force_field
        self.temperature = temperature
        self.step_size = step_size
        self.friction_coefficient = friction_coefficient
        self.partial_charge_scaling = partial_charge_scaling if partial_charge_scaling else {}
        self.partial_charges = partial_charges if partial_charges else []
        self.packmol_random_seed = packmol_random_seed
        self.topology_file = topology_file
        self.system_file = system_file
        self.integrator_file = integrator_file
        self.state_file = state_file

    def get_input_set(  # type: ignore
        self,
        smiles: Dict[str, int],
        density: Optional[float] = None,
        box: Optional[List[float]] = None,
    ) -> InputSet:
        """
        This executes all of the logic to create the input set. It generates coordinates, instantiates
        the OpenMM objects, serializes the OpenMM objects, and then returns an InputSet containing
        all information needed to generate a simulaiton.

        Please note that if the molecules are chiral, then the SMILEs must specify a
        particular stereochemistry.

        Args:
            smiles: keys are smiles and values are number of that molecule to pack
            density: the density of the system. density OR box must be given as an argument.
            box: list of [xlo, ylo, zlo, xhi, yhi, zhi]. density OR box must be given as an argument.

        Returns:
            an OpenMM.InputSet
        """
        assert (density is None) ^ (box is None), "Density OR box must be included, but not both."
        smiles = {smile: count for smile, count in smiles.items() if count > 0}
        # create dynamic openmm objects with internal methods
        topology = self._get_openmm_topology(smiles)
        if box is None:
            box = get_box(smiles, density)  # type: ignore
        coordinates = self._get_coordinates(smiles, box, self.packmol_random_seed)
        smile_strings = list(smiles.keys())
        system = self._parameterize_system(
            topology,
            smile_strings,
            box,
            self.force_field,
            self.partial_charge_scaling,
            self.partial_charges,
        )
        print('Finished parameterizing system')
        integrator = LangevinMiddleIntegrator(
            self.temperature * kelvin,
            self.friction_coefficient / picoseconds,
            self.step_size * picoseconds,
        )
        context = Context(system, integrator)
        context.setPositions(coordinates)
        state = context.getState(getPositions=True)
        # instantiate input files and feed to input_set
        topology_input = TopologyInput(topology)
        system_input = SystemInput(system)
        integrator_input = IntegratorInput(integrator)
        state_input = StateInput(state)
        input_set = OpenMMSet(
            inputs={
                self.topology_file: topology_input,
                self.system_file: system_input,
                self.integrator_file: integrator_input,
                self.state_file: state_input,
            },
            topology_file=self.topology_file,
            system_file=self.system_file,
            integrator_file=self.integrator_file,
            state_file=self.state_file,
        )
        return input_set

    @staticmethod
    def _get_openmm_topology(smiles: Dict[str, int]) -> openmm.app.Topology:
        """
        Returns an openmm topology with the given SMILEs at the given counts.

        The topology does not contain coordinates.

        Parameters:
            smiles: keys are smiles and values are number of that molecule to pack

        Returns:
            an openmm.app.Topology
        """
        structures = [smile_to_parmed_structure(smile) for smile in smiles.keys()]
        counts = list(smiles.values())
        combined_structs = parmed.Structure()
        for struct, count in zip(structures, counts):
            combined_structs += struct * count
        return combined_structs.topology

    @staticmethod
    def _get_coordinates(smiles: Dict[str, int], box: List[float], random_seed: int) -> np.ndarray:
        """
        Pack the box with the molecules specified by smiles.

        Args:
            smiles: keys are smiles and values are number of that molecule to pack
            box: list of [xlo, ylo, zlo, xhi, yhi, zhi]

        Returns:
            array of coordinates for each atom in the box.
        """
        molecules = []
<<<<<<< HEAD
        for smile, count in smiles.items():
            # Added to not confuse packmol name
            name = smile_to_molecule(smile).formula.replace(" ", "")
            molecules.append(
                {
                    "name": name,
=======

        for i, smile_count_tuple in enumerate(smiles.items()):
            smile, count = smile_count_tuple
            molecules.append(
                {
                    "name": str(i),
>>>>>>> 19c20e56
                    "number": count,
                    "coords": smile_to_molecule(smile),
                }
            )
        with tempfile.TemporaryDirectory() as scratch_dir:
            pw = PackmolBoxGen(seed=random_seed).get_input_set(molecules=molecules, box=box)
            pw.write_input(scratch_dir)
            pw.run(scratch_dir)
            coordinates = XYZ.from_file(pathlib.Path(scratch_dir, "packmol_out.xyz")).as_dataframe()
        raw_coordinates = coordinates.loc[:, "x":"z"].values  # type: ignore
        return raw_coordinates

    @staticmethod
    def _infer_openff_mol(charged_mol: Union[pymatgen.core.Molecule, str, Path]) -> openff.toolkit.topology.Molecule:
        if isinstance(charged_mol, (str, Path)):
            charged_mol = pymatgen.core.Molecule.from_file(str(charged_mol))
        with tempfile.NamedTemporaryFile() as f:
            # these next 4 lines are cursed
            pybel_mol = BabelMolAdaptor(charged_mol).pybel_mol  # pymatgen Molecule
            pybel_mol.write("mol2", filename=f.name, overwrite=True)  # pybel Molecule
            rdmol = rdkit.Chem.MolFromMol2File(f.name, removeHs=False)  # rdkit Molecule
        inferred_mol = openff.toolkit.topology.Molecule.from_rdkit(
            rdmol, hydrogens_are_explicit=True
        )  # OpenFF Molecule
        return inferred_mol

    @staticmethod
    def _get_atom_map(inferred_mol, openff_mol) -> Tuple[bool, Dict[int, int]]:
        # do not apply formal charge restrictions
        kwargs = dict(
            return_atom_map=True,
            formal_charge_matching=False,
        )
        isomorphic, atom_map = openff.toolkit.topology.Molecule.are_isomorphic(openff_mol, inferred_mol, **kwargs)
        if isomorphic:
            return True, atom_map
        # relax stereochemistry restrictions
        kwargs["atom_stereochemistry_matching"] = False
        kwargs["bond_stereochemistry_matching"] = False
        isomorphic, atom_map = openff.toolkit.topology.Molecule.are_isomorphic(openff_mol, inferred_mol, **kwargs)
        if isomorphic:
            print(f"stereochemistry ignored when matching inferred" f"mol: {openff_mol} to {inferred_mol}")
            return True, atom_map
        # relax bond order restrictions
        kwargs["bond_order_matching"] = False
        isomorphic, atom_map = openff.toolkit.topology.Molecule.are_isomorphic(openff_mol, inferred_mol, **kwargs)
        if isomorphic:
            print(f"stereochemistry ignored when matching inferred" f"mol: {openff_mol} to {inferred_mol}")
            print(f"bond_order restrictions ignored when matching inferred" f"mol: {openff_mol} to {inferred_mol}")
            return True, atom_map
        return False, {}

    @staticmethod
    def _add_mol_charges_to_forcefield(
        forcefield: smirnoff.ForceField,
        charged_openff_mol: List[openff.toolkit.topology.Molecule],
    ) -> smirnoff.ForceField:

        charge_type = LibraryChargeHandler.LibraryChargeType.from_molecule(charged_openff_mol)
        forcefield["LibraryCharges"].add_parameter(parameter=charge_type)
        return forcefield

    @staticmethod
    def _add_partial_charges_to_forcefield(
        forcefield: smirnoff.ForceField,
        smile_strings: List[str],
        partial_charge_scaling: Dict[str, float],
        partial_charges: List[Tuple[Union[pymatgen.core.Molecule, str, Path], np.ndarray]],
    ):
        """

        This will modify the original force field, not make a copy.

        Args:
            forcefield: force field that will have partial charges added.
            partial_charge_scaling: A dictionary of partial charge scaling for particular species. Keys
            are SMILEs and values are the scaling factor.
            partial_charges: A list of tuples, where the first element of each tuple is a molecular
                geometry and the second element is an array of charges. The geometry can be a
                pymatgen.Molecule or a path to an xyz file. The geometry and charges must have the
                same atom ordering.

        Returns:
            forcefield with partial charges added.
        """
        # loop through partial charges to add to force field
        matched_mols = set()
        inferred_mols = set()
        for smile in smile_strings:
            # detect charge scaling, set scaling parameter
            if smile in partial_charge_scaling.keys():
                charge_scaling = partial_charge_scaling[smile]
            else:
                charge_scaling = 1
            # assign default am1bcc charges
            openff_mol = openff.toolkit.topology.Molecule.from_smiles(smile)
            # assign charges from isomorphic charges, if they exist
            is_isomorphic = False
            for mol_xyz, charges in partial_charges:
                inferred_mol = OpenMMSolutionGen._infer_openff_mol(mol_xyz)
                inferred_mols.add(inferred_mol)
                is_isomorphic, atom_map = OpenMMSolutionGen._get_atom_map(inferred_mol, openff_mol)
                # if is_isomorphic to a mol_xyz in the system, add to openff_mol else, warn user
                if is_isomorphic:
                    reordered_charges = np.array([charges[atom_map[i]] for i, _ in enumerate(charges)])
                    openff_mol.partial_charges = reordered_charges * charge_scaling * elementary_charge
                    matched_mols.add(inferred_mol)
                    print('Charges supplied for {}'.format(smile))
                    #break
                if not is_isomorphic:
                    print('Computing charges for {}'.format(smile))
                    openff_mol.compute_partial_charges_am1bcc()
                    openff_mol.partial_charges = openff_mol.partial_charges * charge_scaling
                    print('Finished computing charges for {}'.format(smile))
                # print('charges are {}'.format(openff_mol.partial_charges))
            # return a warning if some partial charges were not matched to any mol_xyz
            # if not is_isomorphic and len(partial_charges) > 0:
            #     warnings.warn(f"{mol_xyz} in partial_charges is not is_isomorphic to any SMILE in the system.")
            # finally, add charged mol to force_field
                OpenMMSolutionGen._add_mol_charges_to_forcefield(forcefield,
                                                              openff_mol)
        for unmatched_mol in inferred_mols - matched_mols:
            warnings.warn(f"{unmatched_mol} in partial_charges is not is_isomorphic to any SMILE in the system.")
        return forcefield

    @staticmethod
    def _parameterize_system(
        topology: Topology,
        smile_strings: List[str],
        box: List[float],
        force_field: str,
        partial_charge_scaling: Dict[str, float],
        partial_charges: List[Tuple[Union[pymatgen.core.Molecule, str, Path], np.ndarray]],
    ) -> openmm.System:
        """
        Parameterize an OpenMM system.

        Args:
            topology: an OpenMM topology.
            smile_strings: a list of SMILEs representing each molecule in the system.
            box: list of [xlo, ylo, zlo, xhi, yhi, zhi].
            force_field: name of the force field. Currently only Sage is supported.

        Returns:
            an OpenMM.system
        """
        supported_force_fields = ["Sage"]
        if force_field.lower() == "sage":
            openff_mols = [openff.toolkit.topology.Molecule.from_smiles(smile) for smile in smile_strings]
            openff_forcefield = smirnoff.ForceField("openff_unconstrained-2.0.0.offxml")
            openff_forcefield = OpenMMSolutionGen._add_partial_charges_to_forcefield(
                openff_forcefield,
                smile_strings,
                partial_charge_scaling,
                partial_charges,
            )
            print(openff_forcefield["LibraryCharges"].parameters)
            print('Added partial charges in parameterize system')
            openff_topology = openff.toolkit.topology.Topology.from_openmm(topology, openff_mols)
            # print('Got topology')
            box_vectors = list(np.array(box[3:6]) - np.array(box[0:3])) * angstrom
            openff_topology.box_vectors = box_vectors
            mols_with_charge = []
            # print(partial_charges)
            for off_mol in openff_mols:
                if len(off_mol.atoms)>30:
                    off_mol.assign_partial_charges(
                        partial_charge_method="mmff94")
                    mols_with_charge.append(off_mol)
                    # print(off_mol.partial_charges)
            print(mols_with_charge)
            system = openff_forcefield.create_openmm_system(openff_topology,
                                                            charge_from_molecules = mols_with_charge,
                                                            allow_nonintegral_charges=True)
            print('Created openmm system')
            return system
        raise NotImplementedError(
            f"currently only these force fields are supported: {' '.join(supported_force_fields)}.\n"
            f"Please select one of the supported force fields."
        )<|MERGE_RESOLUTION|>--- conflicted
+++ resolved
@@ -210,21 +210,12 @@
             array of coordinates for each atom in the box.
         """
         molecules = []
-<<<<<<< HEAD
-        for smile, count in smiles.items():
-            # Added to not confuse packmol name
-            name = smile_to_molecule(smile).formula.replace(" ", "")
-            molecules.append(
-                {
-                    "name": name,
-=======
 
         for i, smile_count_tuple in enumerate(smiles.items()):
             smile, count = smile_count_tuple
             molecules.append(
                 {
                     "name": str(i),
->>>>>>> 19c20e56
                     "number": count,
                     "coords": smile_to_molecule(smile),
                 }
