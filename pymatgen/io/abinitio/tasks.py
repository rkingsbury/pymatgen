--- conflicted
+++ resolved
@@ -982,22 +982,16 @@
 
         return process
 
-<<<<<<< HEAD
     def get_collection(self, **kwargs):
         """Return the MongoDB collection used to store the results."""
         return self.db_connector.get_collection(**kwargs)
-=======
-    def increase_resources(self):
-            # with GW calculations in mind with GW mem = 10, the response function is in memory and not distributed
-            # we need to increase memory if jobs fail ...
-        return self.qadapter.increase_mem()
->>>>>>> cbb98886
 
     def increase_resources(self):
         # with GW calculations in mind with GW mem = 10, 
         # the response fuction is in memory and not distributed
         # we need to increas memory if jobs fail ...
         return self.qadapter.more_mem_per_proc()
+        #return self.qadapter.increase_mem()
 
 
 # The code below initializes a counter from a file when the module is imported 
@@ -1412,21 +1406,15 @@
 
     @property
     def is_work(self):
-<<<<<<< HEAD
-        """True if this node is a Workflow"""
-        from .workflows import Workflow
-        return isinstance(self, Workflow)
-=======
         """True if this node is a Work"""
         from .works import Work
         return isinstance(self, Work)
->>>>>>> cbb98886
 
     @property
     def is_flow(self):
         """True if this node is a Flow"""
-        from .flows import AbinitFlow
-        return isinstance(self, AbinitFlow)
+        from .flows import Flow
+        return isinstance(self, Flow)
 
     @property
     def has_subnodes(self):
@@ -2885,8 +2873,8 @@
     """
     def open_gsr(self):
         """
-        Open the GSR file located in the in self.outdir. 
-        Returns GSR_File object, None if file could not be found or file is not readable.
+        Open the Gsrfile located in the in self.outdir. 
+        Returns GsrFile object, None if file could not be found or file is not readable.
         """
         gsr_path = self.outdir.has_abiext("GSR")
         if not gsr_path:
@@ -2894,9 +2882,9 @@
             return None
 
         # Open the GSR file and add its data to results.out
-        from abipy.electrons.gsr import GSR_File
+        from abipy.electrons.gsr import GsrFile
         try:
-            return GSR_File(gsr_path)
+            return GsrFile(gsr_path)
         except Exception as exc:
             logger.critical("Exception while reading GSR file at %s:\n%s" % (gsr_path, str(exc)))
             return None
@@ -3185,7 +3173,7 @@
     def open_sigres(self):
         """
         Open the SIGRES file located in the in self.outdir. 
-        Returns SIGRES_File object, None if file could not be found or file is not readable.
+        Returns SigresFile object, None if file could not be found or file is not readable.
         """
         sigres_path = self.outdir.has_abiext("SIGRES")
 
@@ -3194,9 +3182,9 @@
             return None
 
         # Open the GSR file and add its data to results.out
-        from abipy.electrons.gw import SIGRES_File
+        from abipy.electrons.gw import SigresFile
         try:
-            return SIGRES_File(sigres_path)
+            return SigresFile(sigres_path)
         except Exception as exc:
             logger.critical("Exception while reading SIGRES file at %s:\n%s" % (sigres_path, str(exc)))
             return None
@@ -3305,9 +3293,9 @@
             return None
 
         # Open the DFF file and add its data to results.out
-        from abipy.electrons.bse import MDF_File
+        from abipy.electrons.bse import MdfFile
         try:
-            return MDF_File(mdf_path)
+            return MdfFile(mdf_path)
         except Exception as exc:
             logger.critical("Exception while reading MDF file at %s:\n%s" % (mdf_path, str(exc)))
             return None
@@ -3315,7 +3303,7 @@
     def get_results(self, **kwargs):
         results = super(BseTask, self).get_results(**kwargs)
 
-        #mdf = MDF_File(self.outdir.has_abiext("MDF"))
+        #mdf = MdfFile(self.outdir.has_abiext("MDF"))
         #results["out"].update(mdf.as_dict())
         #    out=mdf.as_dict(),
         #    epsilon_infinity
