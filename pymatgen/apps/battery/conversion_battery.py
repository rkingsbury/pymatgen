--- conflicted
+++ resolved
@@ -360,24 +360,13 @@
             normalization_els: Elements to normalize the reaction by. To
                 ensure correct capacities.
         """
-
-
         working_ion_entry = step1["element_reference"]
         working_ion = working_ion_entry.composition.elements[0].symbol
-
-        working_ion_valence = max(Element(working_ion).oxidation_states)
-
-        voltage = (-step1["chempot"] + working_ion_entry.energy_per_atom)/working_ion_valence
-
+        voltage = -step1["chempot"] + working_ion_entry.energy_per_atom
         mAh = (step2["evolution"] - step1["evolution"]) \
             * Charge(1, "e").to("C") * Time(1, "s").to("h") * AVOGADROS_CONST\
-<<<<<<< HEAD
-            * 1000 * working_ion_valence
-        licomp = Composition.from_formula(working_ion)
-=======
             * 1000
         licomp = Composition(working_ion)
->>>>>>> b724cfe6
         prev_rxn = step1["reaction"]
         reactants = {comp: abs(prev_rxn.get_coeff(comp))
                      for comp in prev_rxn.products if comp != licomp}
