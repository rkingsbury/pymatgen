--- conflicted
+++ resolved
@@ -2,7 +2,21 @@
 # Copyright (c) Pymatgen Development Team.
 # Distributed under the terms of the MIT License.
 
-<<<<<<< HEAD
+"""
+This module implements an interface to the VAMPIRE code for atomistic
+simulations of magnetic materials.
+
+This module depends on a compiled vampire executable available in the path.
+Please download at https://vampire.york.ac.uk/download/ and
+follow the instructions to compile the executable.
+
+If you use this module, please cite the following:
+
+"Atomistic spin model simulations of magnetic nanomaterials."
+R. F. L. Evans, W. J. Fan, P. Chureemart, T. A. Ostler, M. O. A. Ellis
+and R. W. Chantrell. J. Phys.: Condens. Matter 26, 103202 (2014)
+"""
+
 import subprocess
 import logging
 import numpy as np
@@ -17,33 +31,6 @@
 from pymatgen.analysis.magnetism.analyzer import CollinearMagneticStructureAnalyzer
 from pymatgen import Structure
 from pymatgen.analysis.graphs import StructureGraph
-
-=======
->>>>>>> ac8b698c
-"""
-This module implements an interface to the VAMPIRE code for atomistic
-simulations of magnetic materials.
-
-This module depends on a compiled vampire executable available in the path.
-Please download at https://vampire.york.ac.uk/download/ and
-follow the instructions to compile the executable.
-
-If you use this module, please cite the following:
-
-"Atomistic spin model simulations of magnetic nanomaterials."
-R. F. L. Evans, W. J. Fan, P. Chureemart, T. A. Ostler, M. O. A. Ellis
-and R. W. Chantrell. J. Phys.: Condens. Matter 26, 103202 (2014)
-"""
-
-import subprocess
-import logging
-import numpy as np
-import pandas as pd
-
-from monty.dev import requires
-from monty.os.path import which
-
-from pymatgen.analysis.magnetism.heisenberg import HeisenbergMapper
 
 
 __author__ = "ncfrey"
@@ -67,38 +54,19 @@
         "Please follow the instructions at https://vampire.york.ac.uk/download/.",
     )
     def __init__(
-<<<<<<< HEAD
-        self,
-        ordered_structures=None,
-        energies=None,
-        mc_box_size=4.0,
-        equil_timesteps=2000,
-        mc_timesteps=4000,
-        save_inputs=False,
-        hm=None,
-        avg=True,
-        user_input_settings=None,
-    ):
-
-        """
-        Run Vampire on a material with magnetic ordering and exchange parameter information to compute the critical temperature with classical Monte Carlo.
-
-        Either ordered_structures and energies are required, or a HeisenbergModel object.
-
-=======
             self,
-            ordered_structures,
-            energies,
+            ordered_structures=None,
+            energies=None,
             mc_box_size=4.0,
             equil_timesteps=2000,
             mc_timesteps=4000,
             save_inputs=False,
             hm=None,
+            avg=True,
             user_input_settings=None,
     ):
 
         """
->>>>>>> ac8b698c
         user_input_settings is a dictionary that can contain:
         * start_t (int): Start MC sim at this temp, defaults to 0 K.
         * end_t (int): End MC sim at this temp, defaults to 1500 K.
@@ -436,17 +404,6 @@
     def parse_stdout(vamp_stdout, nmats):
         """Parse stdout from Vampire.
 
-<<<<<<< HEAD
-=======
-class VampireOutput:
-    """
-    This class processes results from a Vampire Monte Carlo simulation
-    and returns the critical temperature.
-    """
-
-    def __init__(self, vamp_stdout, nmats):
-        """
->>>>>>> ac8b698c
         Args:
             vamp_stdout (txt file): Vampire 'output' file.
             nmats (int): Num of materials in Vampire sim.
@@ -455,16 +412,12 @@
             parsed_out (DataFrame): MSONable vampire output.
             critical_temp (float): Calculated critical temp.
 
-<<<<<<< HEAD
         """
 
-=======
-    def _parse_stdout(self, vamp_stdout, nmats):
->>>>>>> ac8b698c
         names = (
-                ["T", "m_total"]
-                + ["m_" + str(i) for i in range(1, nmats + 1)]
-                + ["X_x", "X_y", "X_z", "X_m", "nan"]
+            ["T", "m_total"]
+            + ["m_" + str(i) for i in range(1, nmats + 1)]
+            + ["X_x", "X_y", "X_z", "X_m", "nan"]
         )
 
         # Parsing vampire MC output
